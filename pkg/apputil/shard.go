--- conflicted
+++ resolved
@@ -19,11 +19,8 @@
 	"encoding/json"
 	"fmt"
 	"net/http"
-<<<<<<< HEAD
 	"strings"
-=======
 	"sync"
->>>>>>> 39948d46
 	"time"
 
 	"github.com/coreos/etcd/clientv3"
@@ -297,7 +294,7 @@
 	routes := router.Routes()
 	if routes != nil {
 		for _, route := range routes {
-			if strings.HasPrefix(route.Path,"/sm/admin") {
+			if strings.HasPrefix(route.Path, "/sm/admin") {
 				skip = true
 				break
 			}
