package apputil

import (
	"context"
	"encoding/json"
	"fmt"
	"strconv"
	"strings"
	"time"

	"github.com/entertainment-venue/sm/pkg/apputil/storage"
	"github.com/entertainment-venue/sm/pkg/etcdutil"
	"github.com/pkg/errors"
	"github.com/zd3tl/evtrigger"
	"go.etcd.io/etcd/api/v3/mvccpb"
	clientv3 "go.etcd.io/etcd/client/v3"
	"go.uber.org/zap"
)

const (
	// rebalanceTrigger shardKeeper.rbTrigger 使用
	rebalanceTrigger = "rebalanceTrigger"

	// defaultSyncInterval boltdb同步到app的周期
	defaultSyncInterval = 300 * time.Millisecond
)

type Assignment struct {
	// Drops v1版本只存放要干掉哪些，add仍旧由smserver在guard阶段下发
	Drops []string `json:"drops"`
}
type ShardLease struct {
	storage.Lease

	// GuardLeaseID 不是clientv3.NoLease ，代表是bridge阶段，且要求本地shard的lease属性是该值
	GuardLeaseID clientv3.LeaseID `json:"guardLeaseID"`

	// BridgeLeaseID 在guard阶段，要求本地的bridge是这个值
	BridgeLeaseID clientv3.LeaseID `json:"bridgeLeaseID"`

	// Assignment 包含本轮需要drop掉的shard
	Assignment *Assignment `json:"assignment"`
}

func (sl *ShardLease) String() string {
	b, _ := json.Marshal(sl)
	return string(b)
}

// shardKeeper 参考raft中log replication节点的实现机制，记录日志到boltdb，开goroutine异步下发指令给调用方
type shardKeeper struct {
	lg        *zap.Logger
	stopper   *GoroutineStopper
	service   string
	shardImpl ShardInterface
	client    etcdutil.EtcdWrapper

	containerId string

	// storage 持久存储
	storage storage.Storage

	// rbTrigger rb事件log，按顺序单goroutine处理lease节点的event
	rbTrigger evtrigger.Trigger

	// dispatchTrigger shardDbValue move事件log，按顺序单goroutine提交给app
	// rbTrigger 的机制保证boltdb中存储的shard在不同节点上没有交集
	dispatchTrigger evtrigger.Trigger

	// initialized 第一次sync，需要无差别下发shard
	initialized bool

	// startRev 记录lease节点的rev，用于开启watch goroutine
	startRev int64
	// bridgeLease acquireBridgeLease 赋值，当前bridge lease，rb阶段只需要拿到第一次通过etcd下发的lease，没有lease续约的动作
	bridgeLease *storage.Lease
	// guardLease acquireGuardLease 赋值，当前guard lease，成功时才能赋值，直到下次rb
	guardLease *storage.Lease

	// dropExpiredShard 默认false，分片应用明确决定对lease敏感，才开启
	dropExpiredShard bool
}

func newShardKeeper(lg *zap.Logger, c *Container) (*shardKeeper, error) {
	sk := shardKeeper{
		lg:        lg,
		stopper:   &GoroutineStopper{},
		service:   c.Service(),
		shardImpl: c.opts.impl,
		client:    c.Client,

		containerId: c.Id(),

		bridgeLease: storage.NoLease,
		guardLease:  storage.NoLease,

		dropExpiredShard: c.opts.dropExpiredShard,
	}

	var err error
	sk.storage, err = storage.NewBoltdb(c.opts.shardDir, sk.service, sk.lg)
	if err != nil {
		return nil, err
	}

<<<<<<< HEAD
	sk.rbTrigger, _ = evtrigger.NewTrigger(evtrigger.WithLogger(lg), evtrigger.WithWorkerSize(1))
	sk.rbTrigger.Register(rebalanceTrigger, sk.handleRbEvent)
	sk.dispatchTrigger, _ = evtrigger.NewTrigger(evtrigger.WithLogger(lg), evtrigger.WithWorkerSize(1))
	sk.dispatchTrigger.Register(addTrigger, sk.dispatch)
	sk.dispatchTrigger.Register(dropTrigger, sk.dispatch)
=======
	sk.rbTrigger, _ = evtrigger.NewTrigger(
		evtrigger.WithLogger(lg),
		evtrigger.WithWorkerSize(1),
	)
	sk.rbTrigger.Register(rebalanceTrigger, sk.processRbEvent)
>>>>>>> 77a27b08

	// 标记本地shard的Disp为false，等待参与rb，或者通过guard lease对比直接参与
	if err := sk.storage.Reset(); err != nil {
		sk.lg.Error(
			"Reset error",
			zap.String("service", sk.service),
			zap.Error(err),
		)
		return nil, err
	}

	leasePfx := LeasePath(sk.service)
	gresp, err := sk.client.Get(context.Background(), leasePfx, clientv3.WithPrefix())
	if err != nil {
		return nil, errors.Wrap(err, "")
	}
	if gresp.Count == 0 {
		// 没有lease/guard节点，当前service没有被正确初始化
		sk.lg.Error(
			"guard lease not exist",
			zap.String("leasePfx", leasePfx),
			zap.Error(ErrNotExist),
		)
		return nil, errors.Wrap(ErrNotExist, "")
	}
	if gresp.Count == 1 {
		// 存在历史revision被compact的场景，所以可能watch不到最后一个event，这里通过get，防止miss event
		var lease ShardLease
		if err := json.Unmarshal(gresp.Kvs[0].Value, &lease); err != nil {
			return nil, errors.Wrap(err, "")
		}
		if !sk.dropExpiredShard {
			// 默认client不开启，降低client对lease的敏感度：
			// 1 server长时间不刷新lease
			// 2 网络问题或etcd异常会导致lease失效
			// 以上场景，会导致shard停止服务，不开启的情况下，会使用旧的guard lease继续运行
			sk.guardLease = &lease.Lease
		} else {
			// 判断lease的合法性，expire后续会废弃掉，统一通过etcd做lease合法性校验
			clientv3Lease := clientv3.NewLease(sk.client.GetClient().Client)
			ctx, cancel := context.WithTimeout(context.TODO(), etcdutil.DefaultRequestTimeout)
			res, err := clientv3Lease.TimeToLive(ctx, lease.ID)
			cancel()
			if err != nil {
				sk.lg.Error(
					"guard lease fetch error",
					zap.String("service", sk.service),
					zap.Int64("guard-lease", int64(lease.ID)),
					zap.Error(err),
				)
			} else {
				if res.TTL <= 0 {
					sk.lg.Warn(
						"guard lease expired, local shardDbValue will be dropped by sync goroutine",
						zap.String("service", sk.service),
						zap.Int64("guard-lease", int64(lease.ID)),
					)
				} else {
					sk.guardLease = &lease.Lease
				}
			}
		}
	}
	sk.startRev = gresp.Header.Revision + 1

	// 启动同步goroutine，对shard做move动作
	sk.stopper.Wrap(func(ctx context.Context) {
		TickerLoop(
			ctx,
			sk.lg,
			defaultSyncInterval,
			fmt.Sprintf("sync exit %s", sk.service),
			func(ctx context.Context) error {
				return sk.sync()
			},
		)
	})

	return &sk, nil
}

// WatchLease 监听lease节点，及时参与到rb中
func (sk *shardKeeper) WatchLease() {
	leasePfx := LeasePath(sk.service)
	sk.stopper.Wrap(
		func(ctx context.Context) {
			WatchLoop(
				ctx,
				sk.lg,
				sk.client,
				leasePfx,
				sk.startRev,
				func(ctx context.Context, ev *clientv3.Event) error {
					return sk.rbTrigger.Put(&evtrigger.TriggerEvent{Key: rebalanceTrigger, Value: ev})
				},
			)
		},
	)
}

func (sk *shardKeeper) handleRbEvent(_ string, value interface{}) error {
	ev, ok := value.(*clientv3.Event)
	if !ok {
		return errors.New("type error")
	}
	key := string(ev.Kv.Key)

	lease, err := sk.parseShardLease(ev)
	if err != nil {
		sk.lg.Error(
			"parseShardLease error",
			zap.Error(err),
		)
		return err
	}
	sk.lg.Info(
		"receive rb event",
		zap.String("key", key),
		zap.Reflect("lease", lease),
		zap.Int32("type", int32(ev.Type)),
	)

	switch key {
	case LeaseBridgePath(sk.service):
		if err := sk.acquireBridgeLease(ev, lease); err != nil {
			sk.lg.Error(
				"acquireBridgeLease error",
				zap.String("key", key),
				zap.Reflect("lease", lease),
				zap.Error(err),
			)
			return nil
		}
<<<<<<< HEAD
	case LeaseGuardPath(sk.service):
		if err := sk.acquireGuardLease(ev, lease); err != nil {
			sk.lg.Error(
				"acquireGuardLease error",
				zap.String("key", key),
				zap.Reflect("lease", lease),
				zap.Error(err),
			)
			return nil
		}
	default:
		if !strings.HasPrefix(key, LeaseSessionDir(sk.service)) {
			return errors.Errorf("unexpected key [%s]", key)
=======
		sk.lg.Info(
			"receive rb event",
			zap.String("key", key),
			zap.Reflect("lease", lease),
			zap.Int32("type", int32(ev.Type)),
		)

		switch key {
		case LeaseBridgePath(sk.service):
			if err := sk.acquireBridgeLease(ev, lease); err != nil {
				sk.lg.Error(
					"acquireBridgeLease error",
					zap.String("key", key),
					zap.Reflect("lease", lease),
					zap.Error(err),
				)
				return nil
			}
		case LeaseGuardPath(sk.service):
			if err := sk.acquireGuardLease(ev, lease); err != nil {
				sk.lg.Error(
					"acquireGuardLease error",
					zap.String("key", key),
					zap.Reflect("lease", lease),
					zap.Error(err),
				)
				return nil
			}
		default:
			if !strings.HasPrefix(key, LeaseSessionDir(sk.service)) {
				return errors.Errorf("unexpected key [%s]", key)
			}
			k := ev.Kv.Key
			v := ev.Kv.Value
			switch ev.Type {
			case mvccpb.PUT:
				if ev.IsCreate() {
					sk.lg.Info(
						"lease session receive create event, ignore",
						zap.String("service", sk.service),
						zap.ByteString("key", ev.Kv.Key),
						zap.ByteString("value", ev.Kv.Value),
					)
					return nil
				}
				if ev.IsModify() {
					sk.lg.Info(
						"lease session receive modify event, ignore",
						zap.String("service", sk.service),
						zap.ByteString("key", ev.Kv.Key),
						zap.ByteString("value", ev.Kv.Value),
					)
					return nil
				}
			case mvccpb.DELETE:
				var lease Lease
				if err := json.Unmarshal(ev.PrevKv.Value, &lease); err != nil {
					panic(fmt.Sprintf("key [%s] receive delete event, Unmarshal error [%s] with value [%s]", key, err.Error(), string(ev.PrevKv.Value)))
				}
				return sk.db.Update(
					func(tx *bolt.Tx) error {
						b := tx.Bucket([]byte(sk.service))
						return b.ForEach(
							func(k, v []byte) error {
								var dv ShardKeeperDbValue
								if err := json.Unmarshal(v, &dv); err != nil {
									return err
								}

								// drop掉被删除lease相关的shard
								if dv.Spec.Lease.EqualTo(&lease) {
									dv.Disp = false
									dv.Drop = true

									sk.lg.Info(
										"guard lease expired, shard will be dropped",
										zap.Int64("lease-id", int64(lease.ID)),
										zap.String("shard-id", dv.Spec.Id),
									)

									return b.Put(k, []byte(dv.String()))
								}
								return nil
							},
						)
					},
				)
			default:
				panic(fmt.Sprintf("unexpected event type [%s] for lease [%s] at [%s]", ev.Type, string(v), string(k)))
			}
>>>>>>> 77a27b08
		}
		return sk.handleSessionKeyEvent(ev)
	}
	return nil
}

func (sk *shardKeeper) parseShardLease(ev *clientv3.Event) (*ShardLease, error) {
	var value []byte
	if ev.Type == mvccpb.DELETE {
		value = ev.PrevKv.Value
	} else {
		value = ev.Kv.Value
	}
	var lease ShardLease
	if err := json.Unmarshal(value, &lease); err != nil {
		return nil, errors.Wrap(err, "")
	}
	return &lease, nil
}

func (sk *shardKeeper) handleSessionKeyEvent(ev *clientv3.Event) error {
	switch ev.Type {
	case mvccpb.PUT:
		k := ev.Kv.Key
		v := ev.Kv.Value
		if ev.IsCreate() {
			sk.lg.Info(
				"lease session receive create event, ignore",
				zap.String("service", sk.service),
				zap.ByteString("key", k),
				zap.ByteString("value", v),
			)
			return nil
		}
		if ev.IsModify() {
			// 这个feat开始加入一些panic，或者assert的元素在程序中给你，方便程序行为的矫正
			panic(fmt.Sprintf("unexpected modify event for lease [%s] at [%s]", string(v), string(k)))
		}
	case mvccpb.DELETE:
		k := ev.PrevKv.Key
		v := ev.PrevKv.Value
		var lease storage.Lease
		if err := json.Unmarshal(v, &lease); err != nil {
			panic(fmt.Sprintf("key [%s] receive delete event, Unmarshal error [%s] with value [%s]", string(k), err.Error(), string(v)))
		}
		if err := sk.storage.DropByLease(lease.ID, false); err != nil {
			return err
		}
	default:
		panic(fmt.Sprintf("unexpected event type [%s] for lease [%s] at [%s]", ev.Type, string(ev.Kv.Value), string(ev.Kv.Key)))
	}
	return nil
}

func (sk *shardKeeper) acquireBridgeLease(ev *clientv3.Event, lease *ShardLease) error {
	key := string(ev.Kv.Key)

	// bridge不存在修改场景
	if ev.IsModify() {
		err := errors.Errorf("unexpected modify event, key %s", string(ev.Kv.Key))
		return errors.Wrap(err, "")
	}

	if ev.Type == mvccpb.DELETE {
		if err := sk.storage.DropByLease(lease.ID, false); err != nil {
			return err
		}
		sk.lg.Info(
			"drop bridge lease completed",
			zap.String("pfx", key),
			zap.Int64("lease", int64(lease.ID)),
		)
		return nil
	}

	// reset bridge lease，清除 shardKeeper 当前的临时变量，方便开启新的rb
	sk.bridgeLease = storage.NoLease

	dropM := make(map[string]struct{})
	for _, drop := range lease.Assignment.Drops {
		dropM[drop] = struct{}{}
	}
	sk.lg.Info(
		"dropM",
		zap.String("key", key),
		zap.Int64("bridgeLease", int64(lease.ID)),
		zap.Reflect("dropM", dropM),
	)

	if err := sk.storage.Drop(lease.Assignment.Drops); err != nil {
		return err
	}

	// lease.GuardLeaseID是服务端认为的当前guard lease，sk中的是客户端通过watch同步到的guard lease，
	// 如果不一致，证明shardkeeper可能丢失或同步guard lease有延迟，不参与本次rb，但是通过上面的drop，
	// 尽量不干扰rb，其他shard的drop等待，acquireGuardLease更正guard lease后，sync会处理
	if sk.guardLease.ID != lease.GuardLeaseID {
		err := errors.Errorf(
			"current guard lease not expected, current: %d expect: %d",
			sk.guardLease.ID,
			lease.GuardLeaseID,
		)
		return errors.Wrap(err, "")
	}

	if err := sk.storage.MigrateLease(lease.GuardLeaseID, lease.ID); err != nil {
		return err
	}

	sk.bridgeLease = &lease.Lease
	sk.lg.Info(
		"bridge: create success",
		zap.String("key", key),
		zap.Reflect("bridgeLease", lease),
		zap.Reflect("dropM", dropM),
	)
	return nil
}

func (sk *shardKeeper) acquireGuardLease(ev *clientv3.Event, lease *ShardLease) error {
	// guard处理创建场景，等待下一个event，smserver保证rb是由modify触发
	if ev.IsCreate() {
		return errors.Errorf(
			"guard node should be created before shardkeeper started, key [%s]",
			string(ev.Kv.Key),
		)
	}

	key := string(ev.Kv.Key)

	// 非renew场景，肯定是在rb中，所以当前的bridgeLease需要存在值
	if sk.bridgeLease.EqualTo(storage.NoLease) {
		return errors.Errorf(
			"bridge lease is zero, can not participating rb, key [%s]",
			key,
		)
	}

	// 兼容现存的rb提供的lease信息
	if lease.BridgeLeaseID > 0 && sk.bridgeLease.ID != lease.BridgeLeaseID {
		return errors.Errorf(
			"bridge lease not match, key [%s] expect [%d] actual [%d]",
			string(ev.Kv.Key),
			lease.BridgeLeaseID,
			sk.bridgeLease.ID,
		)
	}

	defer func() {
		// 清理bridge，不管逻辑是否出错
		sk.bridgeLease = storage.NoLease
	}()

	// 预先设定guardLease，boltdb的shard逐个过度到guardLease下
	sk.guardLease = &lease.Lease

	// 每个shard的lease存在下面3种状态：
	// 1 shard的lease和guard lease相等，shard分配有效，什么都不用做
	// 2 shard拿着bridge lease，可以直接使用guard lease做更新，下次hb会带上给smserver
	// 3 shard没有bridge lease，shard分配无效，删除，应该只在节点挂掉一段时间后，才可能出现
	if err := sk.storage.MigrateLease(sk.bridgeLease.ID, lease.ID); err != nil {
		return err
	}

	if err := sk.storage.DropByLease(lease.ID, true); err != nil {
		return err
	}

	sk.lg.Info(
		"guard lease update success",
		zap.String("key", key),
		zap.Reflect("guardLease", sk.guardLease),
	)

	// 存储和lease的关联节点
	sessionPath := LeaseSessionPath(sk.service, sk.containerId)
	leaseIDStr := strconv.FormatInt(int64(sk.guardLease.ID), 10)
	if _, err := sk.client.Put(context.TODO(), sessionPath, sk.guardLease.String(), clientv3.WithLease(sk.guardLease.ID)); err != nil {
		sk.lg.Error(
			"Put error",
			zap.String("session-path", sessionPath),
			zap.String("guard-lease-id", leaseIDStr),
			zap.Error(err),
		)
	}

	return nil
}

func (sk *shardKeeper) Add(id string, spec *storage.ShardSpec) error {
	// 提前判断添加shard场景下的细节，让storage内部逻辑尽量明确
	if !spec.Lease.EqualTo(sk.guardLease) {
		sk.lg.Warn(
			"shardDbValue guard lease not equal with guard lease",
			zap.String("service", sk.service),
			zap.String("shardDbValue-id", id),
			zap.Int64("guard-lease", int64(sk.guardLease.ID)),
			zap.Int64("lease-id", int64(spec.Lease.ID)),
		)
		return errors.New("lease mismatch")
	}
	return sk.storage.Add(spec)
}

func (sk *shardKeeper) Drop(id string) error {
	return sk.storage.Drop([]string{id})
}

// sync 没有关注lease，boltdb中存在的就需要提交给app
func (sk *shardKeeper) sync() error {
	var dropShardIDs []string
	sk.storage.ForEach(func(k, v []byte) error {
		var dv storage.ShardKeeperDbValue
		if err := json.Unmarshal(v, &dv); err != nil {
			sk.lg.Error(
				"Unmarshal error, will be dropped",
				zap.String("v", string(v)),
				zap.Error(err),
			)
			dropShardIDs = append(dropShardIDs, string(k))
			return nil
		}

		// shard的lease一定和guardLease是相等的才可以下发
		/*
			这种要求shardkeeper下发shard的情况，有两个通道：
			1. 从http add请求
			2. watch lease，发现需要drop（不会走到问题逻辑）
			1这种情况，sm在guardlease的更新和http请求下发之间停10s，等待client同步，然后下发，如果10s这个问题client都没同步到最新的guardlease，drop即可
		*/
		if !dv.Spec.Lease.EqualTo(sk.guardLease) {
			sk.lg.Warn(
				"unexpected lease, will be dropped",
				zap.Reflect("dv", dv),
				zap.Reflect("guardLease", sk.guardLease),
			)
			return sk.dispatchTrigger.Put(
				&evtrigger.TriggerEvent{
					Key:   dropTrigger,
					Value: &storage.ShardKeeperDbValue{Spec: &storage.ShardSpec{Id: dv.Spec.Id}},
				},
			)
		}

		if dv.Disp && sk.initialized {
			return nil
		}

<<<<<<< HEAD
		if dv.Drop {
			sk.lg.Info(
				"drop shardDbValue from app",
				zap.String("service", sk.service),
				zap.Reflect("shardDbValue", dv),
			)

			return sk.dispatchTrigger.Put(
				&evtrigger.TriggerEvent{
					Key:   dropTrigger,
					Value: &storage.ShardKeeperDbValue{Spec: &storage.ShardSpec{Id: dv.Spec.Id}},
=======
func (sk *shardKeeper) forEachRead(visitor func(k, v []byte) error) error {
	return sk.db.View(
		func(tx *bolt.Tx) error {
			b := tx.Bucket([]byte(sk.service))
			return b.ForEach(visitor)
		},
	)
}

// sync 没有关注lease，boltdb中存在的就需要提交给app
func (sk *shardKeeper) sync() error {
	err := sk.db.Update(
		func(tx *bolt.Tx) error {
			b := tx.Bucket([]byte(sk.service))
			return b.ForEach(
				func(k, v []byte) error {
					var dv ShardKeeperDbValue
					if err := json.Unmarshal(v, &dv); err != nil {
						sk.lg.Error(
							"Unmarshal error, will be dropped",
							zap.String("v", string(v)),
							zap.Error(err),
						)
						return b.Delete(k)
					}

					dropFn := func() error {
						opErr := sk.shardImpl.Drop(dv.Spec.Id)
						if opErr == nil || opErr == ErrNotExist {
							// 清理掉shard
							return b.Delete([]byte(dv.Spec.Id))
						}
						sk.lg.Error(
							"drop shard failed",
							zap.String("service", sk.service),
							zap.String("shardId", dv.Spec.Id),
							zap.Error(opErr),
						)
						return opErr
					}

					addFn := func() error {
						opErr := sk.shardImpl.Add(dv.Spec.Id, dv.Spec)
						if opErr == nil || opErr == ErrExist {
							// 下发成功后更新boltdb
							dv.Disp = true
							return b.Put([]byte(dv.Spec.Id), []byte(dv.String()))
						}
						sk.lg.Error(
							"add shard failed",
							zap.String("service", sk.service),
							zap.String("shardId", dv.Spec.Id),
							zap.Error(opErr),
						)
						return opErr
					}

					// shard的lease一定和guardLease是相等的才可以下发
					/*
						这种要求shardkeeper下发shard的情况，有两个通道：
						1. 从http add请求
						2. watch lease，发现需要drop（不会走到问题逻辑）
						1这种情况，sm在guardlease的更新和http请求下发之间停10s，等待client同步，然后下发，如果10s这个问题client都没同步到最新的guardlease，drop即可
					*/
					if !dv.Spec.Lease.EqualTo(sk.guardLease) {
						sk.lg.Warn(
							"unexpected lease, will be dropped",
							zap.Reflect("dv", dv),
							zap.Reflect("guardLease", sk.guardLease),
						)
						return dropFn()
					}

					if dv.Disp && sk.initialized {
						return nil
					}

					if dv.Drop {
						sk.lg.Info(
							"drop shard from app",
							zap.String("service", sk.service),
							zap.Reflect("shard", dv),
						)
						return dropFn()
					}

					sk.lg.Info(
						"add shard to app",
						zap.String("service", sk.service),
						zap.Reflect("shard", dv),
					)
					return addFn()
>>>>>>> 77a27b08
				},
			)
		}

		sk.lg.Info(
			"add shardDbValue to app",
			zap.String("service", sk.service),
			zap.Reflect("shardDbValue", dv),
		)

		return sk.dispatchTrigger.Put(&evtrigger.TriggerEvent{Key: addTrigger, Value: &dv})
	})
	if len(dropShardIDs) > 0 {
		if err := sk.storage.Drop(dropShardIDs); err != nil {
			return err
		}
	}

	// 整体sync一遍，才进入运行时根据Disp属性选择同步状态
	if !sk.initialized {
		sk.initialized = true
	}
	return nil
}

<<<<<<< HEAD
func (sk *shardKeeper) dispatch(typ string, value interface{}) error {
	tv := value.(*storage.ShardKeeperDbValue)
	shardId := tv.Spec.Id

	var opErr error
	switch typ {
	case addTrigger:
		// 有lock的前提下，下发boltdb中的分片给调用方，这里存在异常情况：
		// 1 lock失效，并已经下发给调用方，此处逻辑以boltdb中的shard为准，lock失效会触发shardKeeper的Close，
		opErr = sk.shardImpl.Add(shardId, tv.Spec)
		if opErr == nil || opErr == ErrExist {
			if err := sk.storage.CompleteDispatch(shardId, false); err != nil {
				return err
			}
			sk.lg.Info(
				"app shardDbValue added",
				zap.String("typ", typ),
				zap.Reflect("tv", tv),
			)
			return nil
		}
	case dropTrigger:
		opErr = sk.shardImpl.Drop(shardId)
		if opErr == nil || opErr == ErrNotExist {
			// 清理掉shard
			if err := sk.storage.CompleteDispatch(shardId, true); err != nil {
				return err
			}
			sk.lg.Info(
				"app shardDbValue dropped",
				zap.String("typ", typ),
				zap.Reflect("tv", tv),
			)
			return nil
		}
	default:
		panic(fmt.Sprintf("unknown typ %s", typ))
	}

	sk.lg.Error(
		"op error, wait next round",
		zap.String("typ", typ),
		zap.Reflect("tv", tv),
		zap.Error(opErr),
	)

	return errors.Wrap(opErr, "")
}

=======
>>>>>>> 77a27b08
func (sk *shardKeeper) Close() {
	if sk.stopper != nil {
		sk.stopper.Close()
	}

	if sk.rbTrigger != nil {
		sk.rbTrigger.Close()
	}
	if sk.dispatchTrigger != nil {
		sk.dispatchTrigger.Close()
	}

	if sk.storage != nil {
		sk.storage.Close()
	}

	sk.lg.Info(
		"active closed",
		zap.String("service", sk.service),
	)
}<|MERGE_RESOLUTION|>--- conflicted
+++ resolved
@@ -63,10 +63,6 @@
 	// rbTrigger rb事件log，按顺序单goroutine处理lease节点的event
 	rbTrigger evtrigger.Trigger
 
-	// dispatchTrigger shardDbValue move事件log，按顺序单goroutine提交给app
-	// rbTrigger 的机制保证boltdb中存储的shard在不同节点上没有交集
-	dispatchTrigger evtrigger.Trigger
-
 	// initialized 第一次sync，需要无差别下发shard
 	initialized bool
 
@@ -103,19 +99,8 @@
 		return nil, err
 	}
 
-<<<<<<< HEAD
 	sk.rbTrigger, _ = evtrigger.NewTrigger(evtrigger.WithLogger(lg), evtrigger.WithWorkerSize(1))
 	sk.rbTrigger.Register(rebalanceTrigger, sk.handleRbEvent)
-	sk.dispatchTrigger, _ = evtrigger.NewTrigger(evtrigger.WithLogger(lg), evtrigger.WithWorkerSize(1))
-	sk.dispatchTrigger.Register(addTrigger, sk.dispatch)
-	sk.dispatchTrigger.Register(dropTrigger, sk.dispatch)
-=======
-	sk.rbTrigger, _ = evtrigger.NewTrigger(
-		evtrigger.WithLogger(lg),
-		evtrigger.WithWorkerSize(1),
-	)
-	sk.rbTrigger.Register(rebalanceTrigger, sk.processRbEvent)
->>>>>>> 77a27b08
 
 	// 标记本地shard的Disp为false，等待参与rb，或者通过guard lease对比直接参与
 	if err := sk.storage.Reset(); err != nil {
@@ -249,7 +234,6 @@
 			)
 			return nil
 		}
-<<<<<<< HEAD
 	case LeaseGuardPath(sk.service):
 		if err := sk.acquireGuardLease(ev, lease); err != nil {
 			sk.lg.Error(
@@ -263,98 +247,6 @@
 	default:
 		if !strings.HasPrefix(key, LeaseSessionDir(sk.service)) {
 			return errors.Errorf("unexpected key [%s]", key)
-=======
-		sk.lg.Info(
-			"receive rb event",
-			zap.String("key", key),
-			zap.Reflect("lease", lease),
-			zap.Int32("type", int32(ev.Type)),
-		)
-
-		switch key {
-		case LeaseBridgePath(sk.service):
-			if err := sk.acquireBridgeLease(ev, lease); err != nil {
-				sk.lg.Error(
-					"acquireBridgeLease error",
-					zap.String("key", key),
-					zap.Reflect("lease", lease),
-					zap.Error(err),
-				)
-				return nil
-			}
-		case LeaseGuardPath(sk.service):
-			if err := sk.acquireGuardLease(ev, lease); err != nil {
-				sk.lg.Error(
-					"acquireGuardLease error",
-					zap.String("key", key),
-					zap.Reflect("lease", lease),
-					zap.Error(err),
-				)
-				return nil
-			}
-		default:
-			if !strings.HasPrefix(key, LeaseSessionDir(sk.service)) {
-				return errors.Errorf("unexpected key [%s]", key)
-			}
-			k := ev.Kv.Key
-			v := ev.Kv.Value
-			switch ev.Type {
-			case mvccpb.PUT:
-				if ev.IsCreate() {
-					sk.lg.Info(
-						"lease session receive create event, ignore",
-						zap.String("service", sk.service),
-						zap.ByteString("key", ev.Kv.Key),
-						zap.ByteString("value", ev.Kv.Value),
-					)
-					return nil
-				}
-				if ev.IsModify() {
-					sk.lg.Info(
-						"lease session receive modify event, ignore",
-						zap.String("service", sk.service),
-						zap.ByteString("key", ev.Kv.Key),
-						zap.ByteString("value", ev.Kv.Value),
-					)
-					return nil
-				}
-			case mvccpb.DELETE:
-				var lease Lease
-				if err := json.Unmarshal(ev.PrevKv.Value, &lease); err != nil {
-					panic(fmt.Sprintf("key [%s] receive delete event, Unmarshal error [%s] with value [%s]", key, err.Error(), string(ev.PrevKv.Value)))
-				}
-				return sk.db.Update(
-					func(tx *bolt.Tx) error {
-						b := tx.Bucket([]byte(sk.service))
-						return b.ForEach(
-							func(k, v []byte) error {
-								var dv ShardKeeperDbValue
-								if err := json.Unmarshal(v, &dv); err != nil {
-									return err
-								}
-
-								// drop掉被删除lease相关的shard
-								if dv.Spec.Lease.EqualTo(&lease) {
-									dv.Disp = false
-									dv.Drop = true
-
-									sk.lg.Info(
-										"guard lease expired, shard will be dropped",
-										zap.Int64("lease-id", int64(lease.ID)),
-										zap.String("shard-id", dv.Spec.Id),
-									)
-
-									return b.Put(k, []byte(dv.String()))
-								}
-								return nil
-							},
-						)
-					},
-				)
-			default:
-				panic(fmt.Sprintf("unexpected event type [%s] for lease [%s] at [%s]", ev.Type, string(v), string(k)))
-			}
->>>>>>> 77a27b08
 		}
 		return sk.handleSessionKeyEvent(ev)
 	}
@@ -390,8 +282,13 @@
 			return nil
 		}
 		if ev.IsModify() {
-			// 这个feat开始加入一些panic，或者assert的元素在程序中给你，方便程序行为的矫正
-			panic(fmt.Sprintf("unexpected modify event for lease [%s] at [%s]", string(v), string(k)))
+			sk.lg.Info(
+				"lease session receive modify event, ignore",
+				zap.String("service", sk.service),
+				zap.ByteString("key", ev.Kv.Key),
+				zap.ByteString("value", ev.Kv.Value),
+			)
+			return nil
 		}
 	case mvccpb.DELETE:
 		k := ev.PrevKv.Key
@@ -565,7 +462,44 @@
 
 // sync 没有关注lease，boltdb中存在的就需要提交给app
 func (sk *shardKeeper) sync() error {
-	var dropShardIDs []string
+	var (
+		dropShardIDs      []string
+		shardIDAndDbValue = make(map[string]*storage.ShardKeeperDbValue)
+	)
+
+	dropFn := func(dv storage.ShardKeeperDbValue) error {
+		err := sk.shardImpl.Drop(dv.Spec.Id)
+		if err == nil || err == ErrNotExist {
+			// 清理掉shard
+			dropShardIDs = append(dropShardIDs, dv.Spec.Id)
+			return nil
+		}
+		sk.lg.Error(
+			"drop shard failed",
+			zap.String("service", sk.service),
+			zap.String("shardId", dv.Spec.Id),
+			zap.Error(err),
+		)
+		return err
+	}
+
+	addFn := func(dv storage.ShardKeeperDbValue) error {
+		err := sk.shardImpl.Add(dv.Spec.Id, dv.Spec)
+		if err == nil || err == ErrExist {
+			// 下发成功后更新boltdb
+			dv.Disp = true
+			shardIDAndDbValue[dv.Spec.Id] = &dv
+			return nil
+		}
+		sk.lg.Error(
+			"add shard failed",
+			zap.String("service", sk.service),
+			zap.String("shardId", dv.Spec.Id),
+			zap.Error(err),
+		)
+		return err
+	}
+
 	sk.storage.ForEach(func(k, v []byte) error {
 		var dv storage.ShardKeeperDbValue
 		if err := json.Unmarshal(v, &dv); err != nil {
@@ -591,142 +525,42 @@
 				zap.Reflect("dv", dv),
 				zap.Reflect("guardLease", sk.guardLease),
 			)
-			return sk.dispatchTrigger.Put(
-				&evtrigger.TriggerEvent{
-					Key:   dropTrigger,
-					Value: &storage.ShardKeeperDbValue{Spec: &storage.ShardSpec{Id: dv.Spec.Id}},
-				},
-			)
+			return dropFn(dv)
 		}
 
 		if dv.Disp && sk.initialized {
 			return nil
 		}
 
-<<<<<<< HEAD
 		if dv.Drop {
 			sk.lg.Info(
-				"drop shardDbValue from app",
+				"drop shard from app",
 				zap.String("service", sk.service),
-				zap.Reflect("shardDbValue", dv),
-			)
-
-			return sk.dispatchTrigger.Put(
-				&evtrigger.TriggerEvent{
-					Key:   dropTrigger,
-					Value: &storage.ShardKeeperDbValue{Spec: &storage.ShardSpec{Id: dv.Spec.Id}},
-=======
-func (sk *shardKeeper) forEachRead(visitor func(k, v []byte) error) error {
-	return sk.db.View(
-		func(tx *bolt.Tx) error {
-			b := tx.Bucket([]byte(sk.service))
-			return b.ForEach(visitor)
-		},
-	)
-}
-
-// sync 没有关注lease，boltdb中存在的就需要提交给app
-func (sk *shardKeeper) sync() error {
-	err := sk.db.Update(
-		func(tx *bolt.Tx) error {
-			b := tx.Bucket([]byte(sk.service))
-			return b.ForEach(
-				func(k, v []byte) error {
-					var dv ShardKeeperDbValue
-					if err := json.Unmarshal(v, &dv); err != nil {
-						sk.lg.Error(
-							"Unmarshal error, will be dropped",
-							zap.String("v", string(v)),
-							zap.Error(err),
-						)
-						return b.Delete(k)
-					}
-
-					dropFn := func() error {
-						opErr := sk.shardImpl.Drop(dv.Spec.Id)
-						if opErr == nil || opErr == ErrNotExist {
-							// 清理掉shard
-							return b.Delete([]byte(dv.Spec.Id))
-						}
-						sk.lg.Error(
-							"drop shard failed",
-							zap.String("service", sk.service),
-							zap.String("shardId", dv.Spec.Id),
-							zap.Error(opErr),
-						)
-						return opErr
-					}
-
-					addFn := func() error {
-						opErr := sk.shardImpl.Add(dv.Spec.Id, dv.Spec)
-						if opErr == nil || opErr == ErrExist {
-							// 下发成功后更新boltdb
-							dv.Disp = true
-							return b.Put([]byte(dv.Spec.Id), []byte(dv.String()))
-						}
-						sk.lg.Error(
-							"add shard failed",
-							zap.String("service", sk.service),
-							zap.String("shardId", dv.Spec.Id),
-							zap.Error(opErr),
-						)
-						return opErr
-					}
-
-					// shard的lease一定和guardLease是相等的才可以下发
-					/*
-						这种要求shardkeeper下发shard的情况，有两个通道：
-						1. 从http add请求
-						2. watch lease，发现需要drop（不会走到问题逻辑）
-						1这种情况，sm在guardlease的更新和http请求下发之间停10s，等待client同步，然后下发，如果10s这个问题client都没同步到最新的guardlease，drop即可
-					*/
-					if !dv.Spec.Lease.EqualTo(sk.guardLease) {
-						sk.lg.Warn(
-							"unexpected lease, will be dropped",
-							zap.Reflect("dv", dv),
-							zap.Reflect("guardLease", sk.guardLease),
-						)
-						return dropFn()
-					}
-
-					if dv.Disp && sk.initialized {
-						return nil
-					}
-
-					if dv.Drop {
-						sk.lg.Info(
-							"drop shard from app",
-							zap.String("service", sk.service),
-							zap.Reflect("shard", dv),
-						)
-						return dropFn()
-					}
-
-					sk.lg.Info(
-						"add shard to app",
-						zap.String("service", sk.service),
-						zap.Reflect("shard", dv),
-					)
-					return addFn()
->>>>>>> 77a27b08
-				},
-			)
+				zap.Reflect("shard", dv),
+			)
+			return dropFn(dv)
 		}
 
 		sk.lg.Info(
-			"add shardDbValue to app",
+			"add shard to app",
 			zap.String("service", sk.service),
-			zap.Reflect("shardDbValue", dv),
-		)
-
-		return sk.dispatchTrigger.Put(&evtrigger.TriggerEvent{Key: addTrigger, Value: &dv})
+			zap.Reflect("shard", dv),
+		)
+		return addFn(dv)
 	})
+
 	if len(dropShardIDs) > 0 {
 		if err := sk.storage.Drop(dropShardIDs); err != nil {
 			return err
 		}
 	}
 
+	if len(shardIDAndDbValue) > 0 {
+		for shardID, dv := range shardIDAndDbValue {
+			sk.storage.Update([]byte(shardID), []byte(dv.String()))
+		}
+	}
+
 	// 整体sync一遍，才进入运行时根据Disp属性选择同步状态
 	if !sk.initialized {
 		sk.initialized = true
@@ -734,58 +568,6 @@
 	return nil
 }
 
-<<<<<<< HEAD
-func (sk *shardKeeper) dispatch(typ string, value interface{}) error {
-	tv := value.(*storage.ShardKeeperDbValue)
-	shardId := tv.Spec.Id
-
-	var opErr error
-	switch typ {
-	case addTrigger:
-		// 有lock的前提下，下发boltdb中的分片给调用方，这里存在异常情况：
-		// 1 lock失效，并已经下发给调用方，此处逻辑以boltdb中的shard为准，lock失效会触发shardKeeper的Close，
-		opErr = sk.shardImpl.Add(shardId, tv.Spec)
-		if opErr == nil || opErr == ErrExist {
-			if err := sk.storage.CompleteDispatch(shardId, false); err != nil {
-				return err
-			}
-			sk.lg.Info(
-				"app shardDbValue added",
-				zap.String("typ", typ),
-				zap.Reflect("tv", tv),
-			)
-			return nil
-		}
-	case dropTrigger:
-		opErr = sk.shardImpl.Drop(shardId)
-		if opErr == nil || opErr == ErrNotExist {
-			// 清理掉shard
-			if err := sk.storage.CompleteDispatch(shardId, true); err != nil {
-				return err
-			}
-			sk.lg.Info(
-				"app shardDbValue dropped",
-				zap.String("typ", typ),
-				zap.Reflect("tv", tv),
-			)
-			return nil
-		}
-	default:
-		panic(fmt.Sprintf("unknown typ %s", typ))
-	}
-
-	sk.lg.Error(
-		"op error, wait next round",
-		zap.String("typ", typ),
-		zap.Reflect("tv", tv),
-		zap.Error(opErr),
-	)
-
-	return errors.Wrap(opErr, "")
-}
-
-=======
->>>>>>> 77a27b08
 func (sk *shardKeeper) Close() {
 	if sk.stopper != nil {
 		sk.stopper.Close()
@@ -794,9 +576,6 @@
 	if sk.rbTrigger != nil {
 		sk.rbTrigger.Close()
 	}
-	if sk.dispatchTrigger != nil {
-		sk.dispatchTrigger.Close()
-	}
 
 	if sk.storage != nil {
 		sk.storage.Close()
