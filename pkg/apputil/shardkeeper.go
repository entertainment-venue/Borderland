package apputil

import (
	"context"
	"encoding/json"
	"fmt"
	"path/filepath"
	"time"

	"github.com/entertainment-venue/sm/pkg/etcdutil"
	"github.com/pkg/errors"
	"github.com/zd3tl/evtrigger"
	bolt "go.etcd.io/bbolt"
	"go.etcd.io/etcd/api/v3/mvccpb"
	clientv3 "go.etcd.io/etcd/client/v3"
	"go.uber.org/zap"
)

const (
	// rebalanceTrigger shardKeeper.rbTrigger 使用
	rebalanceTrigger = "rebalanceTrigger"

	// addTrigger shardKeeper.dispatchTrigger 使用
	addTrigger = "addTrigger"
	// dropTrigger shardKeeper.dispatchTrigger 使用
	dropTrigger = "dropTrigger"

	// defaultSyncInterval boltdb同步到app的周期
	defaultSyncInterval = 300 * time.Millisecond
)

var (
	noLease = &Lease{
		ID: clientv3.NoLease,
	}
)

type Lease struct {
	// ID rb在bridge和guard两个阶段grant的lease存储在这里，
	// 没有采用存在BridgeLeaseID和GuardLeaseID两个属性的设计，这种设计会导致逻辑使用ID的时候要有选择，没有侧重，随时需要了解所在rb的子阶段
	ID clientv3.LeaseID `json:"id"`

	// Expire 过期时间点，ID本身不是单调递增，LeaseID = memberID + timestamp + counter，如果etcd集群有变动，leaseID可能会减小，
	// leaseID 设计目的是全局唯一即可。
	// 1 leaseID的ttl在sm中如果要缩短，需要停集群超过历史最大leaseID ttl，回收所有历史leaseID，增大leaseID的ttl没有问题
	// 2 带有更新时间点的leaseID，会导致shard被放弃掉
	Expire int64 `json:"expire"`
}

func (l *Lease) EqualTo(lease *Lease) bool {
	return l.ID == lease.ID
}

func (l *Lease) String() string {
	b, _ := json.Marshal(l)
	return string(b)
}

func (l *Lease) IsExpired() bool {
	// shardKeeper 提前2s过期，容忍一定范围的机器时钟问题
	// 1 server时间快，是存在问题的，server可能会把该分片分配给别的client
	// 2 server时间慢，client先过期，shard会异常停止，倒是频繁rb
	// 3 2s这个是经验值，机器之间你延迟2秒以上，op接入修复
	return time.Now().Unix() <= (l.Expire + 2)
}

type Assignment struct {
	// Drops v1版本只存放要干掉哪些，add仍旧由smserver在guard阶段下发
	Drops []string `json:"drops"`
}
type ShardLease struct {
	Lease

	// GuardLeaseID 不是 clientv3.NoLease ，代表是bridge阶段，且要求本地shard的lease属性是该值
	GuardLeaseID clientv3.LeaseID `json:"guardLeaseID"`

	// Renew 用于对guard lease续约，下一个过期时间使用 Lease.Expire
	Renew bool `json:"renew"`

	// Assignment 包含本轮需要drop掉的shard
	Assignment *Assignment `json:"assignment"`
}

func (sl *ShardLease) String() string {
	b, _ := json.Marshal(sl)
	return string(b)
}

// shardKeeper 参考raft中log replication节点的实现机制，记录日志到boltdb，开goroutine异步下发指令给调用方
type shardKeeper struct {
	lg        *zap.Logger
	stopper   *GoroutineStopper
	service   string
	shardImpl ShardInterface
	client    etcdutil.EtcdWrapper

	// db 本次持久存储
	db *bolt.DB

	// rbTrigger rb事件log，按顺序单goroutine处理lease节点的event
	rbTrigger evtrigger.Trigger

	// dispatchTrigger shard move事件log，按顺序单goroutine提交给app
	// rbTrigger 的机制保证boltdb中存储的shard在不同节点上没有交集
	dispatchTrigger evtrigger.Trigger

	// initialized 第一次sync，需要无差别下发shard
	initialized bool

	// startRev 记录lease节点的rev，用于开启watch goroutine
	startRev int64
	// bridgeLease acquireBridgeLease 赋值，当前bridge lease，rb阶段只需要拿到第一次通过etcd下发的lease，没有lease续约的动作
	bridgeLease *Lease
	// guardLease acquireGuardLease 赋值，当前guard lease，成功时才能赋值，直到下次rb
	guardLease *Lease
}

// ShardKeeperDbValue 存储分片数据和管理信息
type ShardKeeperDbValue struct {
	// Spec 分片基础信息
	Spec *ShardSpec `json:"spec"`

	// Disp 标记是否已经下发成功
	Disp bool `json:"disp"`

	// Drop 软删除，在异步协程中清理
	Drop bool `json:"drop"`
}

func (v *ShardKeeperDbValue) String() string {
	b, _ := json.Marshal(v)
	return string(b)
}

func newShardKeeper(lg *zap.Logger, c *Container) (*shardKeeper, error) {
	sk := shardKeeper{
		lg:        lg,
		stopper:   &GoroutineStopper{},
		service:   c.Service(),
		shardImpl: c.opts.impl,
		client:    c.Client,

		bridgeLease: noLease,
		guardLease:  noLease,
	}
	db, err := bolt.Open(filepath.Join(c.opts.shardDir, "shard.db"), 0600, nil)
	if err != nil {
		return nil, errors.Wrap(err, "")
	}
	if err := db.Update(
		func(tx *bolt.Tx) error {
			_, err := tx.CreateBucketIfNotExists([]byte(sk.service))
			return err
		},
	); err != nil {
		return nil, errors.Wrap(err, "")
	}
	sk.db = db

	sk.rbTrigger, _ = evtrigger.NewTrigger(
		evtrigger.WithLogger(lg),
		evtrigger.WithWorkerSize(1),
	)
	sk.rbTrigger.Register(rebalanceTrigger, sk.processRbEvent)
	sk.dispatchTrigger, _ = evtrigger.NewTrigger(
		evtrigger.WithLogger(lg),
		evtrigger.WithWorkerSize(1),
	)
	sk.dispatchTrigger.Register(addTrigger, sk.dispatch)
	sk.dispatchTrigger.Register(dropTrigger, sk.dispatch)

	// 标记本地shard的Disp为false，等待参与rb，或者通过guard lease对比直接参与
	if err := sk.db.Update(
		func(tx *bolt.Tx) error {
			b := tx.Bucket([]byte(sk.service))
			return b.ForEach(
				func(k, v []byte) error {
					var dv ShardKeeperDbValue
					if err := json.Unmarshal(v, &dv); err != nil {
						return err
					}
					dv.Disp = false
					return b.Put(k, []byte(dv.String()))
				},
			)
		},
	); err != nil {
		sk.lg.Error(
			"Update error",
			zap.String("service", sk.service),
			zap.Error(err),
		)
		return nil, errors.Wrap(err, "")
	}

	leasePfx := EtcdPathAppLease(sk.service)
	gresp, err := sk.client.Get(context.Background(), leasePfx, clientv3.WithPrefix())
	if err != nil {
		return nil, errors.Wrap(err, "")
	}
	if gresp.Count == 0 {
		// 没有lease/guard节点，当前service没有被正确初始化
		sk.lg.Error(
			"guard lease not exist",
			zap.String("leasePfx", leasePfx),
			zap.Error(ErrNotExist),
		)
		return nil, errors.Wrap(ErrNotExist, "")
	}
	if gresp.Count == 1 {
		// 存在历史revision被compact的场景，所以可能watch不到最后一个event，这里通过get，防止miss event
		var lease ShardLease
		if err := json.Unmarshal(gresp.Kvs[0].Value, &lease); err != nil {
			return nil, errors.Wrap(err, "")
		}
		// client启动，etcd中存在合法guard lease的情况下，才能让sync goroutine工作。
		// 依赖下面的watchLease和sm服务端的恢复，boltdb已经被标记被待下发的shard才能给到app。
		if !lease.IsExpired() {
			sk.guardLease = &lease.Lease
		} else {
			sk.lg.Error(
				"guard lease in etcd is expired",
				zap.String("leasePfx", leasePfx),
				zap.Reflect("guardLease", lease.Lease),
			)
		}
	}
	sk.startRev = gresp.Header.Revision + 1

	// 启动同步goroutine，对shard做move动作
	sk.stopper.Wrap(func(ctx context.Context) {
		TickerLoop(
			ctx,
			sk.lg,
			defaultSyncInterval,
			fmt.Sprintf("sync exit %s", sk.service),
			func(ctx context.Context) error {
				return sk.sync()
			},
		)
	})

	return &sk, nil
}

// watchLease 监听lease节点，及时参与到rb中
func (sk *shardKeeper) watchLease() {
	leasePfx := EtcdPathAppLease(sk.service)
	sk.stopper.Wrap(
		func(ctx context.Context) {
			WatchLoop(
				ctx,
				sk.lg,
				sk.client,
				leasePfx,
				sk.startRev,
				func(ctx context.Context, ev *clientv3.Event) error {
					return sk.rbTrigger.Put(
						&evtrigger.TriggerEvent{
							Key:   rebalanceTrigger,
							Value: ev,
						},
					)
				},
			)
		},
	)
}

func (sk *shardKeeper) processRbEvent(_ string, value interface{}) error {
	switch value.(type) {
	case *clientv3.Event:
		ev := value.(*clientv3.Event)
		key := string(ev.Kv.Key)

		lease, err := sk.parseLease(ev)
		if err != nil {
			sk.lg.Error(
				"parseLease error",
				zap.Error(err),
			)
			return err
		}
		sk.lg.Info(
			"receive rb event",
			zap.String("key", key),
			zap.Reflect("lease", lease),
			zap.Int32("type", int32(ev.Type)),
		)

		switch key {
		case EtcdPathAppBridge(sk.service):
			if err := sk.acquireBridgeLease(ev, lease); err != nil {
				sk.lg.Error(
					"acquireBridgeLease error",
					zap.String("key", key),
					zap.Reflect("lease", lease),
					zap.Error(err),
				)
				return err
			}
		case EtcdPathAppGuard(sk.service):
			if err := sk.acquireGuardLease(ev, lease); err != nil {
				sk.lg.Error(
					"acquireGuardLease error",
					zap.String("key", key),
					zap.Reflect("lease", lease),
					zap.Error(err),
				)
				return err
			}
		default:
			return errors.Errorf("unexpected key %s", key)
		}
	}
	return nil
}

func (sk *shardKeeper) parseLease(ev *clientv3.Event) (*ShardLease, error) {
	var value []byte
	if ev.Type == mvccpb.DELETE {
		value = ev.PrevKv.Value
	} else {
		value = ev.Kv.Value
	}
	var lease ShardLease
	if err := json.Unmarshal(value, &lease); err != nil {
		return nil, errors.Wrap(err, "")
	}
	return &lease, nil
}

func (sk *shardKeeper) acquireBridgeLease(ev *clientv3.Event, lease *ShardLease) error {
	key := string(ev.Kv.Key)

	// bridge不存在修改场景
	if ev.IsModify() {
		err := errors.New("unexpected modify event")
		return errors.Wrap(err, "")
	}

	if ev.Type == mvccpb.DELETE {
		if err := sk.dropBridgeLease(&lease.Lease); err != nil {
			return errors.Wrap(err, "")
		}
		sk.lg.Info(
			"drop bridge lease",
			zap.String("pfx", key),
			zap.Int64("lease", int64(lease.ID)),
		)
		return nil
	}

	// reset bridge lease，清除 shardKeeper 当前的临时变量，方便开启新的rb
	sk.bridgeLease = noLease

	dropM := make(map[string]struct{})
	for _, drop := range lease.Assignment.Drops {
		dropM[drop] = struct{}{}
	}
	sk.lg.Info(
		"dropM",
		zap.String("key", key),
		zap.Int64("bridgeLease", int64(lease.ID)),
		zap.Reflect("dropM", dropM),
	)

	err := sk.db.Update(
		func(tx *bolt.Tx) error {
			b := tx.Bucket([]byte(sk.service))
			return b.ForEach(
				func(k, v []byte) error {
					var dv ShardKeeperDbValue
					if err := json.Unmarshal(v, &dv); err != nil {
						return err
					}

					shardID := string(k)
					if _, ok := dropM[shardID]; ok {
						sk.lg.Info(
							"drop shard when acquire bridge",
							zap.String("shardID", shardID),
							zap.Reflect("v", dv),
							zap.Int64("bridgeLease", int64(lease.ID)),
						)
						// 异步删除，下发drop指令到app，通过sync goroutine
						dv.Disp = false
						dv.Drop = true
					} else {
						if lease.GuardLeaseID == dv.Spec.Lease.ID {
							sk.lg.Info(
								"migrate from guard to bridge",
								zap.String("shardID", shardID),
								zap.Int64("GuardLeaseID", int64(lease.GuardLeaseID)),
								zap.Reflect("v", dv),
							)
							// 更新lease，相当于acquire bridge lease
							dv.Spec.Lease = &lease.Lease
						} else {
							// 持有过期guard lease的也直接干掉
							sk.lg.Info(
								"drop shard when acquire bridge, guard lease too old",
								zap.String("shardID", shardID),
								zap.Int64("GuardLeaseID", int64(lease.GuardLeaseID)),
								zap.Reflect("v", dv),
							)
							// 异步删除，下发drop指令到app，通过sync goroutine
							dv.Disp = false
							dv.Drop = true
						}
					}

					return b.Put(k, []byte(dv.String()))
				},
			)
		},
	)
	if err != nil {
		return errors.Wrap(err, "")
	}
	sk.bridgeLease = &lease.Lease
	sk.lg.Info(
		"bridge: create success",
		zap.String("key", key),
		zap.Reflect("bridgeLease", lease),
		zap.Reflect("dropM", dropM),
	)
	return nil
}

func (sk *shardKeeper) acquireGuardLease(ev *clientv3.Event, lease *ShardLease) error {
	// guard处理创建场景，等待下一个event，smserver保证rb是由modify触发
	if ev.IsCreate() {
		sk.lg.Info(
			"create event, guard lease only handle modify event",
			zap.Int64("lease", int64(lease.ID)),
		)
		return nil
	}

	key := string(ev.Kv.Key)

	// 续约场景，需要和当前 shardKeeper 的guardLease一致，否则报错
	if lease.Renew {
		// renew场景，bridgeLease应该为noLease
		if !sk.bridgeLease.EqualTo(noLease) {
			return errors.Errorf(
				"bridge lease should be zero when renew happened, key [%s] guard [%d]",
				key,
				lease.ID,
			)
		}

		if lease.ID != sk.guardLease.ID {
			return errors.Errorf(
				"renew guard lease with id %d, but current lease is %d",
				lease.ID,
				sk.guardLease.ID,
			)
		}

		if lease.IsExpired() {
			return errors.Errorf(
				"renew guard lease with id %d, but already expired %d",
				lease.ID,
				lease.Expire,
			)
		}
	} else {
		// 非renew场景，肯定是在rb中，所以当前的bridgeLease需要存在值
		if sk.bridgeLease.EqualTo(noLease) {
			return errors.Errorf(
				"bridge lease is zero, can not participating rb, key [%s] guard [%d]",
				key,
				lease.ID,
			)
		}

		defer func() {
			// 清理bridge，不管逻辑是否出错
			sk.bridgeLease = noLease
		}()
	}

	// 预先设定guardLease，boltdb的shard逐个过度到guardLease下
	sk.guardLease = &lease.Lease

	// 每个shard的lease存在下面3种状态：
	// 1 shard的lease和guard lease相等，shard分配有效，什么都不用做
	// 2 shard拿着bridge lease，可以直接使用guard lease做更新，下次hb会带上给smserver
	// 3 shard没有bridge lease，shard分配无效，删除，应该只在节点挂掉一段时间后，才可能出现
	err := sk.db.Update(
		func(tx *bolt.Tx) error {
			b := tx.Bucket([]byte(sk.service))

			return b.ForEach(
				func(k, v []byte) error {
					var value ShardKeeperDbValue
					if err := json.Unmarshal(v, &value); err != nil {
						return err
					}

					// app短暂重启，guard lease没有变化
					if value.Spec.Lease.EqualTo(&lease.Lease) {
						sk.lg.Info(
							"guard lease still valid, app may be during restart",
							zap.Reflect("guard", lease.Lease),
							zap.String("shardId", value.Spec.Id),
						)

						// 4 debug
						if value.Drop {
							sk.lg.Warn(
								"unexpected drop, drop should only connect with bridgeLease",
								zap.Reflect("guard", lease.Lease),
								zap.String("shardId", value.Spec.Id),
							)
						}

						// renew只关注拥有合法lease的shard，其他是rb考虑的事情
						if lease.Renew {
							value.Spec.Lease = &lease.Lease
							return b.Put(k, []byte(value.String()))
						}

						return nil
					}

					// 暂不做处理，保证renew功能单一
					if lease.Renew {
						sk.lg.Warn(
							"got renew lease, found shard lease error",
							zap.String("shardId", value.Spec.Id),
							zap.Reflect("shardGuard", value.Spec.Lease),
							zap.Reflect("renewGuard", lease.Lease),
						)
						return nil
					}

					// guard和bridge有绑定关系，经过bridge才能guard
					if value.Spec.Lease.EqualTo(sk.bridgeLease) {
						sk.lg.Info(
							"can migrate from bridge to guard",
							zap.Reflect("bridge", sk.bridgeLease),
							zap.Int64("guard", int64(lease.ID)),
							zap.String("shardId", value.Spec.Id),
							zap.Bool("renew", lease.Renew),
						)
						value.Spec.Lease = &lease.Lease

						if value.Drop {
							sk.lg.Warn(
								"unexpected drop, drop should only connect with bridgeLease",
								zap.Int64("guard", int64(lease.ID)),
								zap.String("shardId", value.Spec.Id),
							)
						}
					} else {
						// 出现概率较少，删除shard等待rb即可
						sk.lg.Warn(
							"can not migrate from bridge to guard, may be local lease is too old",
							zap.Reflect("localLease", value.Spec.Lease),
							zap.Reflect("guardLease", lease),
							zap.String("shardId", value.Spec.Id),
						)

						value.Disp = false
						value.Drop = true
					}

					return b.Put(k, []byte(value.String()))
				},
			)
		},
	)
	if err != nil {
		return errors.Wrap(err, "acquire guard lease error")
	}
	sk.lg.Info(
		"guard: update success",
		zap.String("key", key),
		zap.Reflect("guardLease", sk.guardLease),
	)
	return nil
}

func (sk *shardKeeper) dropBridgeLease(lease *Lease) error {
	return sk.db.Update(
		func(tx *bolt.Tx) error {
			b := tx.Bucket([]byte(sk.service))
			return b.ForEach(
				func(k, v []byte) error {
					var value ShardKeeperDbValue
					if err := json.Unmarshal(v, &value); err != nil {
						return err
					}

					// 1 clientv3.NoLease server端把lease重置，直接修改etcd或者etcd集群故障才可能出现
					// 2 bridge lease收到delete event，需要drop掉所有没有迁移到guard lease的shard，这里只关注从bridge -> guard
					if lease.ID == clientv3.NoLease || lease.EqualTo(value.Spec.Lease) {
						value.Disp = false
						value.Drop = true

						sk.lg.Warn(
							"will remove shard because failed bridge -> guard",
							zap.Int64("shardLease", int64(value.Spec.Lease.ID)),
							zap.Int64("bridgeLease", int64(lease.ID)),
						)
						if err := b.Put(k, []byte(value.String())); err != nil {
							return err
						}
					}
					return nil
				},
			)
		},
	)
}

func (sk *shardKeeper) Add(id string, spec *ShardSpec) error {
	value := &ShardKeeperDbValue{
		Spec: spec,
		Disp: false,
		Drop: false,
	}
	err := sk.db.Update(func(tx *bolt.Tx) error {
		b := tx.Bucket([]byte(sk.service))

		k := []byte(id)
		v := b.Get(k)
		if v != nil {
			// id已经存在，不需要写入boltdb
			sk.lg.Info(
				"shard already exist",
				zap.String("service", sk.service),
				zap.String("id", id),
			)
			return nil
		}

		if !spec.Lease.EqualTo(sk.guardLease) {
			sk.lg.Error(
				"received server add shard request, but local guard is not the newest",
				zap.String("service", sk.service),
				zap.String("id", id),
				zap.Int64("newGuardLease", int64(spec.Lease.ID)),
				zap.Int64("localGuardLease", int64(sk.guardLease.ID)),
				zap.Int64("localBridgeLease", int64(sk.bridgeLease.ID)),
			)
			return nil
		}

		// 刷新Expire时间，防止网络延迟，导致 Expire 过期，最终导致sync goroutine把该shard drop掉。
		// sk.guardLease.Expire 是shardKeeper本地watch etcd得到的值，以etcd为准。
		value.Spec.Lease.Expire = sk.guardLease.Expire

		return b.Put(k, []byte(value.String()))
	})
	return errors.Wrap(err, "")
}

func (sk *shardKeeper) Drop(id string) error {
	return sk.db.Update(func(tx *bolt.Tx) error {
		b := tx.Bucket([]byte(sk.service))
		raw := b.Get([]byte(id))

		// 多次下发drop指令，发现boltdb中为nil，return ASAP
		if raw == nil {
			sk.lg.Warn(
				"shard not exist when try to drop",
				zap.String("service", sk.service),
				zap.String("id", id),
			)
			return ErrNotExist
		}

		var dv ShardKeeperDbValue
		if err := json.Unmarshal(raw, &dv); err != nil {
			return errors.Wrap(err, string(raw))
		}
		dv.Disp = false
		dv.Drop = true

		return errors.Wrap(b.Put([]byte(id), []byte(dv.String())), "")
	})
}

func (sk *shardKeeper) forEachRead(visitor func(k, v []byte) error) error {
	return sk.db.View(
		func(tx *bolt.Tx) error {
			b := tx.Bucket([]byte(sk.service))
			return b.ForEach(visitor)
		},
	)
}

// sync 没有关注lease，boltdb中存在的就需要提交给app
func (sk *shardKeeper) sync() error {
	err := sk.db.Update(
		func(tx *bolt.Tx) error {
			b := tx.Bucket([]byte(sk.service))
			return b.ForEach(
				func(k, v []byte) error {
					var dv ShardKeeperDbValue
					if err := json.Unmarshal(v, &dv); err != nil {
						sk.lg.Error(
							"json unmarshal shardKeeper value err, will drop",
							zap.String("v", string(v)),
							zap.Error(err),
						)
						return b.Delete(k)
					}

<<<<<<< HEAD
			// 已经下发且已经初始化才能返回
			if dv.Disp && sk.initialized {

				// 过期lease对应的shard需要立即停止服务，保证和server认知一致
				// 1 真正依赖lease机制，而不是依赖boltdb在本地操作的稳定性，不容易出现drop不掉的情况
				// 2 在server和client网络隔离的情况下，能保证cache失效的手段，为了达成一致
				// 3 sync最慢在300ms之后就会给app下达指令，这里其实最终会依赖app对于shardkeeper的承诺（必须短时间内停止shard）
				if dv.Spec.Lease.IsExpired() {
					sk.lg.Info(
						"lease expired",
						zap.Reflect("dv", dv),
					)
					err := sk.dispatchTrigger.Put(&evtrigger.TriggerEvent{Key: dropTrigger, Value: &dv})
					if err != nil {
						sk.lg.Warn(
							"unexpected err when try to drop expired shard",
							zap.Reflect("dv", dv),
							zap.Error(err),
						)
					}
				}

				return nil
			}

			if dv.Drop {
				sk.lg.Info(
					"drop shard from app",
					zap.String("service", sk.service),
					zap.Reflect("shard", dv),
				)

				return sk.dispatchTrigger.Put(
					&evtrigger.TriggerEvent{
						Key:   dropTrigger,
						Value: &ShardKeeperDbValue{Spec: &ShardSpec{Id: dv.Spec.Id}},
					},
				)
			}

			// shard的lease一定和guardLease是相等的才可以下发
			// rb中新的guard lease生成出来，delay一段时间，等待shard从bridge过度到新的guard，然后下发新的shard
			if !dv.Spec.Lease.EqualTo(sk.guardLease) {
				sk.lg.Warn(
					"unexpected lease, wait for rb to completed",
					zap.Reflect("dv", dv),
					zap.Reflect("guardLease", sk.guardLease),
				)
				return nil
			}

			sk.lg.Info(
				"add shard to app",
				zap.String("service", sk.service),
				zap.Reflect("shard", dv),
			)

			return sk.dispatchTrigger.Put(&evtrigger.TriggerEvent{Key: addTrigger, Value: &dv})
=======
					// 已经下发且已经初始化才能返回
					if dv.Disp && sk.initialized {
						return nil
					}

					if dv.Drop {
						return sk.dispatchTrigger.Put(
							&evtrigger.TriggerEvent{
								Key:   dropTrigger,
								Value: &ShardKeeperDbValue{Spec: &ShardSpec{Id: dv.Spec.Id}},
							},
						)
					}

					// shard的lease一定和guardLease是相等的才可以下发
					if !dv.Spec.Lease.EqualTo(sk.guardLease) {
						sk.lg.Warn(
							"unexpected lease, wait for rb",
							zap.Reflect("dv", dv),
							zap.Reflect("guardLease", sk.guardLease),
						)
						return sk.dispatchTrigger.Put(
							&evtrigger.TriggerEvent{
								Key:   dropTrigger,
								Value: &ShardKeeperDbValue{Spec: &ShardSpec{Id: dv.Spec.Id}},
							},
						)
					}

					sk.lg.Info(
						"shard synchronizing",
						zap.String("service", sk.service),
						zap.Reflect("shard", dv),
					)

					return sk.dispatchTrigger.Put(
						&evtrigger.TriggerEvent{
							Key:   addTrigger,
							Value: &dv,
						},
					)
				},
			)
>>>>>>> b5eebd94
		},
	)

	if err != nil {
		return err
	}

	// 整体sync一遍，才进入运行时根据Disp属性选择同步状态
	if !sk.initialized {
		sk.initialized = true
	}
	return nil
}

func (sk *shardKeeper) dispatch(typ string, value interface{}) error {
	tv := value.(*ShardKeeperDbValue)
	shardId := tv.Spec.Id

	var opErr error
	switch typ {
	case addTrigger:
		// 有lock的前提下，下发boltdb中的分片给调用方，这里存在异常情况：
		// 1 lock失效，并已经下发给调用方，此处逻辑以boltdb中的shard为准，lock失效会触发shardKeeper的Close，
		opErr = sk.shardImpl.Add(shardId, tv.Spec)
		if opErr == nil || opErr == ErrExist {
			// 下发成功后更新boltdb
			tv.Disp = true
			err := sk.db.Update(func(tx *bolt.Tx) error {
				b := tx.Bucket([]byte(sk.service))
				return b.Put([]byte(shardId), []byte(tv.String()))
			})
			if err != nil {
				return errors.Wrapf(err, "shardId: %s", shardId)
			}
			sk.lg.Info(
				"app shard added",
				zap.String("typ", typ),
				zap.Reflect("tv", tv),
			)
			return nil
		}
	case dropTrigger:
		opErr = sk.shardImpl.Drop(shardId)
		if opErr == nil || opErr == ErrNotExist {
			// 清理掉shard
			err := sk.db.Update(
				func(tx *bolt.Tx) error {
					b := tx.Bucket([]byte(sk.service))
					return b.Delete([]byte(shardId))
				},
			)
			if err != nil {
				return err
			}
			sk.lg.Info(
				"app shard dropped",
				zap.String("typ", typ),
				zap.Reflect("tv", tv),
			)
			return nil
		}
	default:
		panic(fmt.Sprintf("unknown typ %s", typ))
	}

	sk.lg.Error(
		"op error, wait next round",
		zap.String("typ", typ),
		zap.Reflect("tv", tv),
		zap.Error(opErr),
	)

	return errors.Wrap(opErr, "")
}

func (sk *shardKeeper) Close() {
	if sk.stopper != nil {
		sk.stopper.Close()
	}

	if sk.rbTrigger != nil {
		sk.rbTrigger.Close()
	}
	if sk.dispatchTrigger != nil {
		sk.dispatchTrigger.Close()
	}

	if sk.db != nil {
		sk.db.Close()
	}

	sk.lg.Info(
		"active closed",
		zap.String("service", sk.service),
	)
}<|MERGE_RESOLUTION|>--- conflicted
+++ resolved
@@ -704,79 +704,45 @@
 					var dv ShardKeeperDbValue
 					if err := json.Unmarshal(v, &dv); err != nil {
 						sk.lg.Error(
-							"json unmarshal shardKeeper value err, will drop",
+							"Unmarshal error, will be dropped",
 							zap.String("v", string(v)),
 							zap.Error(err),
 						)
 						return b.Delete(k)
 					}
 
-<<<<<<< HEAD
-			// 已经下发且已经初始化才能返回
-			if dv.Disp && sk.initialized {
-
-				// 过期lease对应的shard需要立即停止服务，保证和server认知一致
-				// 1 真正依赖lease机制，而不是依赖boltdb在本地操作的稳定性，不容易出现drop不掉的情况
-				// 2 在server和client网络隔离的情况下，能保证cache失效的手段，为了达成一致
-				// 3 sync最慢在300ms之后就会给app下达指令，这里其实最终会依赖app对于shardkeeper的承诺（必须短时间内停止shard）
-				if dv.Spec.Lease.IsExpired() {
-					sk.lg.Info(
-						"lease expired",
-						zap.Reflect("dv", dv),
-					)
-					err := sk.dispatchTrigger.Put(&evtrigger.TriggerEvent{Key: dropTrigger, Value: &dv})
-					if err != nil {
-						sk.lg.Warn(
-							"unexpected err when try to drop expired shard",
-							zap.Reflect("dv", dv),
-							zap.Error(err),
-						)
-					}
-				}
-
-				return nil
-			}
-
-			if dv.Drop {
-				sk.lg.Info(
-					"drop shard from app",
-					zap.String("service", sk.service),
-					zap.Reflect("shard", dv),
-				)
-
-				return sk.dispatchTrigger.Put(
-					&evtrigger.TriggerEvent{
-						Key:   dropTrigger,
-						Value: &ShardKeeperDbValue{Spec: &ShardSpec{Id: dv.Spec.Id}},
-					},
-				)
-			}
-
-			// shard的lease一定和guardLease是相等的才可以下发
-			// rb中新的guard lease生成出来，delay一段时间，等待shard从bridge过度到新的guard，然后下发新的shard
-			if !dv.Spec.Lease.EqualTo(sk.guardLease) {
-				sk.lg.Warn(
-					"unexpected lease, wait for rb to completed",
-					zap.Reflect("dv", dv),
-					zap.Reflect("guardLease", sk.guardLease),
-				)
-				return nil
-			}
-
-			sk.lg.Info(
-				"add shard to app",
-				zap.String("service", sk.service),
-				zap.Reflect("shard", dv),
-			)
-
-			return sk.dispatchTrigger.Put(&evtrigger.TriggerEvent{Key: addTrigger, Value: &dv})
-=======
 					// 已经下发且已经初始化才能返回
 					if dv.Disp && sk.initialized {
+
+						// 过期lease对应的shard需要立即停止服务，保证和server认知一致
+						// 1 真正依赖lease机制，而不是依赖boltdb在本地操作的稳定性，不容易出现drop不掉的情况
+						// 2 在server和client网络隔离的情况下，能保证cache失效的手段，为了达成一致
+						// 3 sync最慢在300ms之后就会给app下达指令，这里其实最终会依赖app对于shardkeeper的承诺（必须短时间内停止shard）
+						if dv.Spec.Lease.IsExpired() {
+							sk.lg.Info(
+								"lease expired",
+								zap.Reflect("dv", dv),
+							)
+							err := sk.dispatchTrigger.Put(&evtrigger.TriggerEvent{Key: dropTrigger, Value: &dv})
+							if err != nil {
+								sk.lg.Warn(
+									"unexpected err when try to drop expired shard",
+									zap.Reflect("dv", dv),
+									zap.Error(err),
+								)
+							}
+						}
+
 						return nil
 					}
 
 					if dv.Drop {
+						sk.lg.Info(
+							"drop shard from app",
+							zap.String("service", sk.service),
+							zap.Reflect("shard", dv),
+						)
+
 						return sk.dispatchTrigger.Put(
 							&evtrigger.TriggerEvent{
 								Key:   dropTrigger,
@@ -786,9 +752,15 @@
 					}
 
 					// shard的lease一定和guardLease是相等的才可以下发
+					/*
+						这种要求shardkeeper下发shard的情况，有两个通道：
+						1. 从http add请求
+						2. watch lease，发现需要drop（不会走到问题逻辑）
+						1这种情况，sm在guardlease的更新和http请求下发之间停10s，等待client同步，然后下发，如果10s这个问题client都没同步到最新的guardlease，drop即可
+					*/
 					if !dv.Spec.Lease.EqualTo(sk.guardLease) {
 						sk.lg.Warn(
-							"unexpected lease, wait for rb",
+							"unexpected lease, will be dropped",
 							zap.Reflect("dv", dv),
 							zap.Reflect("guardLease", sk.guardLease),
 						)
@@ -801,23 +773,16 @@
 					}
 
 					sk.lg.Info(
-						"shard synchronizing",
+						"add shard to app",
 						zap.String("service", sk.service),
 						zap.Reflect("shard", dv),
 					)
 
-					return sk.dispatchTrigger.Put(
-						&evtrigger.TriggerEvent{
-							Key:   addTrigger,
-							Value: &dv,
-						},
-					)
+					return sk.dispatchTrigger.Put(&evtrigger.TriggerEvent{Key: addTrigger, Value: &dv})
 				},
 			)
->>>>>>> b5eebd94
 		},
 	)
-
 	if err != nil {
 		return err
 	}
