package apputil

import (
	"context"
	"encoding/json"
	"fmt"
	"strconv"
	"strings"
	"time"

	"github.com/entertainment-venue/sm/pkg/apputil/storage"
	"github.com/entertainment-venue/sm/pkg/etcdutil"
	"github.com/pkg/errors"
	"github.com/zd3tl/evtrigger"
	"go.etcd.io/etcd/api/v3/mvccpb"
	clientv3 "go.etcd.io/etcd/client/v3"
	"go.uber.org/zap"
)

const (
	// rebalanceTrigger shardKeeper.rbTrigger 使用
	rebalanceTrigger = "rebalanceTrigger"

	// defaultSyncInterval boltdb同步到app的周期
	defaultSyncInterval = 300 * time.Millisecond
)

type Assignment struct {
	// Drops v1版本只存放要干掉哪些，add仍旧由smserver在guard阶段下发
	Drops []string `json:"drops"`
}
type ShardLease struct {
	storage.Lease

	// GuardLeaseID 不是clientv3.NoLease ，代表是bridge阶段，且要求本地shard的lease属性是该值
	GuardLeaseID clientv3.LeaseID `json:"guardLeaseID"`

	// BridgeLeaseID 在guard阶段，要求本地的bridge是这个值
	BridgeLeaseID clientv3.LeaseID `json:"bridgeLeaseID"`

	// Assignment 包含本轮需要drop掉的shard
	Assignment *Assignment `json:"assignment"`
}

func (sl *ShardLease) String() string {
	b, _ := json.Marshal(sl)
	return string(b)
}

// shardKeeper 参考raft中log replication节点的实现机制，记录日志到boltdb，开goroutine异步下发指令给调用方
type shardKeeper struct {
	lg        *zap.Logger
	stopper   *GoroutineStopper
	service   string
	shardImpl ShardInterface
	client    etcdutil.EtcdWrapper

	containerId string

	// storage 持久存储
	storage storage.Storage

	// rbTrigger rb事件log，按顺序单goroutine处理lease节点的event
	rbTrigger evtrigger.Trigger

	// initialized 第一次sync，需要无差别下发shard
	initialized bool

	// startRev 记录lease节点的rev，用于开启watch goroutine
	startRev int64
	// bridgeLease acquireBridgeLease 赋值，当前bridge lease，rb阶段只需要拿到第一次通过etcd下发的lease，没有lease续约的动作
	bridgeLease *storage.Lease
	// guardLease acquireGuardLease 赋值，当前guard lease，成功时才能赋值，直到下次rb
	guardLease *storage.Lease

	// dropExpiredShard 默认false，分片应用明确决定对lease敏感，才开启
	dropExpiredShard bool
}

func newShardKeeper(lg *zap.Logger, c *Container) (*shardKeeper, error) {
	sk := shardKeeper{
		lg:        lg,
		stopper:   &GoroutineStopper{},
		service:   c.Service(),
		shardImpl: c.opts.impl,
		client:    c.Client,

		containerId: c.Id(),

		bridgeLease: storage.NoLease,
		guardLease:  storage.NoLease,

		dropExpiredShard: c.opts.dropExpiredShard,
	}

	var err error
	sk.storage, err = storage.NewBoltdb(c.opts.shardDir, sk.service, sk.lg)
	if err != nil {
		return nil, err
	}

	sk.rbTrigger, _ = evtrigger.NewTrigger(evtrigger.WithLogger(lg), evtrigger.WithWorkerSize(1))
	sk.rbTrigger.Register(rebalanceTrigger, sk.handleRbEvent)

	// 标记本地shard的Disp为false，等待参与rb，或者通过guard lease对比直接参与
	if err := sk.storage.Reset(); err != nil {
		sk.lg.Error(
			"Reset error",
			zap.String("service", sk.service),
			zap.Error(err),
		)
		return nil, err
	}

	leasePfx := LeasePath(sk.service)
	gresp, err := sk.client.Get(context.Background(), leasePfx, clientv3.WithPrefix())
	if err != nil {
		return nil, errors.Wrap(err, "")
	}
	if gresp.Count == 0 {
		// 没有lease/guard节点，当前service没有被正确初始化
		sk.lg.Error(
			"guard lease not exist",
			zap.String("leasePfx", leasePfx),
			zap.Error(ErrNotExist),
		)
		return nil, errors.Wrap(ErrNotExist, "")
	}
	if gresp.Count == 1 {
		// 存在历史revision被compact的场景，所以可能watch不到最后一个event，这里通过get，防止miss event
		var lease ShardLease
		if err := json.Unmarshal(gresp.Kvs[0].Value, &lease); err != nil {
			return nil, errors.Wrap(err, "")
		}
		if !sk.dropExpiredShard {
			// 默认client不开启，降低client对lease的敏感度：
			// 1 server长时间不刷新lease
			// 2 网络问题或etcd异常会导致lease失效
			// 以上场景，会导致shard停止服务，不开启的情况下，会使用旧的guard lease继续运行
			sk.guardLease = &lease.Lease
		} else {
			// 判断lease的合法性，expire后续会废弃掉，统一通过etcd做lease合法性校验
			clientv3Lease := clientv3.NewLease(sk.client.GetClient().Client)
			ctx, cancel := context.WithTimeout(context.TODO(), etcdutil.DefaultRequestTimeout)
			res, err := clientv3Lease.TimeToLive(ctx, lease.ID)
			cancel()
			if err != nil {
				sk.lg.Error(
					"guard lease fetch error",
					zap.String("service", sk.service),
					zap.Int64("guard-lease", int64(lease.ID)),
					zap.Error(err),
				)
			} else {
				if res.TTL <= 0 {
					sk.lg.Warn(
						"guard lease expired, local shardDbValue will be dropped by sync goroutine",
						zap.String("service", sk.service),
						zap.Int64("guard-lease", int64(lease.ID)),
					)
				} else {
					sk.guardLease = &lease.Lease
				}
			}
		}
	}
	sk.startRev = gresp.Header.Revision + 1

	// 启动同步goroutine，对shard做move动作
	sk.stopper.Wrap(func(ctx context.Context) {
		SequenceTickerLoop(
			ctx,
			sk.lg,
			defaultSyncInterval,
			fmt.Sprintf("sync exit %s", sk.service),
			func(ctx context.Context) error {
				return sk.sync()
			},
		)
	})

	return &sk, nil
}

// WatchLease 监听lease节点，及时参与到rb中
func (sk *shardKeeper) WatchLease() {
	leasePfx := LeasePath(sk.service)
	sk.stopper.Wrap(
		func(ctx context.Context) {
			WatchLoop(
				ctx,
				sk.lg,
				sk.client,
				leasePfx,
				sk.startRev,
				func(ctx context.Context, ev *clientv3.Event) error {
					return sk.rbTrigger.Put(&evtrigger.TriggerEvent{Key: rebalanceTrigger, Value: ev})
				},
			)
		},
	)
}

func (sk *shardKeeper) handleRbEvent(_ string, value interface{}) error {
	ev, ok := value.(*clientv3.Event)
	if !ok {
		return errors.New("type error")
	}
	key := string(ev.Kv.Key)

	lease, err := sk.parseShardLease(ev)
	if err != nil {
		sk.lg.Error(
			"parseShardLease error",
			zap.Error(err),
		)
		return err
	}
	sk.lg.Info(
		"receive rb event",
		zap.String("key", key),
		zap.Reflect("lease", lease),
		zap.Int32("type", int32(ev.Type)),
	)

	switch key {
	case LeaseBridgePath(sk.service):
		if err := sk.acquireBridgeLease(ev, lease); err != nil {
			sk.lg.Error(
				"acquireBridgeLease error",
				zap.String("key", key),
				zap.Reflect("lease", lease),
				zap.Error(err),
			)
			return nil
		}
	case LeaseGuardPath(sk.service):
		if err := sk.acquireGuardLease(ev, lease); err != nil {
			sk.lg.Error(
				"acquireGuardLease error",
				zap.String("key", key),
				zap.Reflect("lease", lease),
				zap.Error(err),
			)
			return nil
		}
	default:
		if !strings.HasPrefix(key, LeaseSessionDir(sk.service)) {
			return errors.Errorf("unexpected key [%s]", key)
		}
		return sk.handleSessionKeyEvent(ev)
	}
	return nil
}

func (sk *shardKeeper) parseShardLease(ev *clientv3.Event) (*ShardLease, error) {
	var value []byte
	if ev.Type == mvccpb.DELETE {
		value = ev.PrevKv.Value
	} else {
		value = ev.Kv.Value
	}
	var lease ShardLease
	if err := json.Unmarshal(value, &lease); err != nil {
		return nil, errors.Wrap(err, "")
	}
	return &lease, nil
}

func (sk *shardKeeper) handleSessionKeyEvent(ev *clientv3.Event) error {
	switch ev.Type {
	case mvccpb.PUT:
		k := ev.Kv.Key
		v := ev.Kv.Value
		if ev.IsCreate() {
			sk.lg.Info(
				"lease session receive create event, ignore",
				zap.String("service", sk.service),
				zap.ByteString("key", k),
				zap.ByteString("value", v),
			)
			return nil
		}
		if ev.IsModify() {
			sk.lg.Info(
				"lease session receive modify event, ignore",
				zap.String("service", sk.service),
				zap.ByteString("key", ev.Kv.Key),
				zap.ByteString("value", ev.Kv.Value),
			)
			return nil
		}
	case mvccpb.DELETE:
		k := ev.PrevKv.Key
		v := ev.PrevKv.Value
		var lease storage.Lease
		if err := json.Unmarshal(v, &lease); err != nil {
			panic(fmt.Sprintf("key [%s] receive delete event, Unmarshal error [%s] with value [%s]", string(k), err.Error(), string(v)))
		}
		if err := sk.storage.DropByLease(lease.ID, false); err != nil {
			return err
		}
	default:
		panic(fmt.Sprintf("unexpected event type [%s] for lease [%s] at [%s]", ev.Type, string(ev.Kv.Value), string(ev.Kv.Key)))
	}
	return nil
}

func (sk *shardKeeper) acquireBridgeLease(ev *clientv3.Event, lease *ShardLease) error {
	key := string(ev.Kv.Key)

	// bridge不存在修改场景
	if ev.IsModify() {
		err := errors.Errorf("unexpected modify event, key %s", string(ev.Kv.Key))
		return errors.Wrap(err, "")
	}

	if ev.Type == mvccpb.DELETE {
		if err := sk.storage.DropByLease(lease.ID, false); err != nil {
			return err
		}
		sk.lg.Info(
			"drop bridge lease completed",
			zap.String("pfx", key),
			zap.Int64("lease", int64(lease.ID)),
		)
		return nil
	}

	// reset bridge lease，清除 shardKeeper 当前的临时变量，方便开启新的rb
	sk.bridgeLease = storage.NoLease

	dropM := make(map[string]struct{})
	for _, drop := range lease.Assignment.Drops {
		dropM[drop] = struct{}{}
	}
	sk.lg.Info(
		"dropM",
		zap.String("key", key),
		zap.Int64("bridgeLease", int64(lease.ID)),
		zap.Reflect("dropM", dropM),
	)

	if err := sk.storage.Drop(lease.Assignment.Drops); err != nil {
		return err
	}

	// lease.GuardLeaseID是服务端认为的当前guard lease，sk中的是客户端通过watch同步到的guard lease，
	// 如果不一致，证明shardkeeper可能丢失或同步guard lease有延迟，不参与本次rb，但是通过上面的drop，
	// 尽量不干扰rb，其他shard的drop等待，acquireGuardLease更正guard lease后，sync会处理
	if sk.guardLease.ID != lease.GuardLeaseID {
		err := errors.Errorf(
			"current guard lease not expected, current: %d expect: %d",
			sk.guardLease.ID,
			lease.GuardLeaseID,
		)
		return errors.Wrap(err, "")
	}

	if err := sk.storage.MigrateLease(lease.GuardLeaseID, lease.ID); err != nil {
		return err
	}

	sk.bridgeLease = &lease.Lease
	sk.lg.Info(
		"bridge: create success",
		zap.String("key", key),
		zap.Reflect("bridgeLease", lease),
		zap.Reflect("dropM", dropM),
	)
	return nil
}

func (sk *shardKeeper) acquireGuardLease(ev *clientv3.Event, lease *ShardLease) error {
	// guard处理创建场景，等待下一个event，smserver保证rb是由modify触发
	if ev.IsCreate() {
		return errors.Errorf(
			"guard node should be created before shardkeeper started, key [%s]",
			string(ev.Kv.Key),
		)
	}

	key := string(ev.Kv.Key)

	// 非renew场景，肯定是在rb中，所以当前的bridgeLease需要存在值
	if sk.bridgeLease.EqualTo(storage.NoLease) {
		return errors.Errorf(
			"bridge lease is zero, can not participating rb, key [%s]",
			key,
		)
	}

	// 兼容现存的rb提供的lease信息
	if lease.BridgeLeaseID > 0 && sk.bridgeLease.ID != lease.BridgeLeaseID {
		return errors.Errorf(
			"bridge lease not match, key [%s] expect [%d] actual [%d]",
			string(ev.Kv.Key),
			lease.BridgeLeaseID,
			sk.bridgeLease.ID,
		)
	}

	defer func() {
		// 清理bridge，不管逻辑是否出错
		sk.bridgeLease = storage.NoLease
	}()

	// 预先设定guardLease，boltdb的shard逐个过度到guardLease下
	sk.guardLease = &lease.Lease

	// 每个shard的lease存在下面3种状态：
	// 1 shard的lease和guard lease相等，shard分配有效，什么都不用做
	// 2 shard拿着bridge lease，可以直接使用guard lease做更新，下次hb会带上给smserver
	// 3 shard没有bridge lease，shard分配无效，删除，应该只在节点挂掉一段时间后，才可能出现
<<<<<<< HEAD
	if err := sk.storage.MigrateLease(sk.bridgeLease.ID, lease.ID); err != nil {
		return err
=======
	err := sk.db.Update(
		func(tx *bolt.Tx) error {
			b := tx.Bucket([]byte(sk.service))

			return b.ForEach(
				func(k, v []byte) error {
					var value ShardKeeperDbValue
					if err := json.Unmarshal(v, &value); err != nil {
						return err
					}

					// app短暂重启，guard lease没有变化
					if value.Spec.Lease.EqualTo(&lease.Lease) {
						sk.lg.Info(
							"guard lease valid, app may be during restart",
							zap.Reflect("guard", lease.Lease),
							zap.String("shardId", value.Spec.Id),
						)

						// 4 debug
						if value.Drop {
							sk.lg.Warn(
								"unexpected drop, drop should only connect with bridgeLease",
								zap.Reflect("guard", lease.Lease),
								zap.String("shardId", value.Spec.Id),
							)
						}

						return nil
					}

					// guard和bridge有绑定关系，经过bridge才能guard
					if value.Spec.Lease.EqualTo(sk.bridgeLease) {
						sk.lg.Info(
							"can migrate from bridge to guard",
							zap.String("service", sk.service),
							zap.String("shardId", value.Spec.Id),
							zap.Int64("bridge", int64(sk.bridgeLease.ID)),
							zap.Int64("guard", int64(lease.ID)),
						)
						value.Spec.Lease = &lease.Lease

						if value.Drop {
							sk.lg.Warn(
								"unexpected drop, drop should only connect with bridgeLease",
								zap.Int64("guard", int64(lease.ID)),
								zap.String("shardId", value.Spec.Id),
							)
						}
					} else {
						// 出现概率较少，删除shard等待rb即可
						sk.lg.Warn(
							"can not migrate from bridge to guard, may be local lease is too old",
							zap.Reflect("localLease", value.Spec.Lease),
							zap.Reflect("guardLease", lease),
							zap.String("shardId", value.Spec.Id),
						)

						value.Disp = false
						value.Drop = true
					}

					return b.Put(k, []byte(value.String()))
				},
			)
		},
	)
	if err != nil {
		return errors.Wrap(err, "acquire guard lease error")
>>>>>>> c15097b9
	}

	if err := sk.storage.DropByLease(lease.ID, true); err != nil {
		return err
	}

	sk.lg.Info(
		"guard lease update success",
		zap.String("key", key),
		zap.Reflect("guardLease", sk.guardLease),
	)

	// 存储和lease的关联节点
	sessionPath := LeaseSessionPath(sk.service, sk.containerId)
	leaseIDStr := strconv.FormatInt(int64(sk.guardLease.ID), 10)
	if _, err := sk.client.Put(context.TODO(), sessionPath, sk.guardLease.String(), clientv3.WithLease(sk.guardLease.ID)); err != nil {
		sk.lg.Error(
			"Put error",
			zap.String("session-path", sessionPath),
			zap.String("guard-lease-id", leaseIDStr),
			zap.Error(err),
		)
	}

	return nil
}

func (sk *shardKeeper) Add(id string, spec *storage.ShardSpec) error {
	// 提前判断添加shard场景下的细节，让storage内部逻辑尽量明确
	if !spec.Lease.EqualTo(sk.guardLease) {
		sk.lg.Warn(
			"shardDbValue guard lease not equal with guard lease",
			zap.String("service", sk.service),
<<<<<<< HEAD
			zap.String("shardDbValue-id", id),
			zap.Int64("guard-lease", int64(sk.guardLease.ID)),
			zap.Int64("lease-id", int64(spec.Lease.ID)),
=======
			zap.String("shard-id", id),
			zap.Int64("local-guard-lease", int64(sk.guardLease.ID)),
			zap.Int64("shard-guard-lease", int64(spec.Lease.ID)),
>>>>>>> c15097b9
		)
		return errors.New("lease mismatch")
	}
	return sk.storage.Add(spec)
}

func (sk *shardKeeper) Drop(id string) error {
	return sk.storage.Drop([]string{id})
}

// sync 没有关注lease，boltdb中存在的就需要提交给app
func (sk *shardKeeper) sync() error {
	var (
		dropShardIDs      []string
		shardIDAndDbValue = make(map[string]*storage.ShardKeeperDbValue)
	)

	dropFn := func(dv storage.ShardKeeperDbValue) error {
		err := sk.shardImpl.Drop(dv.Spec.Id)
		if err == nil || err == ErrNotExist {
			// 清理掉shard
			dropShardIDs = append(dropShardIDs, dv.Spec.Id)
			return nil
		}
		sk.lg.Error(
			"drop shard failed",
			zap.String("service", sk.service),
			zap.String("shardId", dv.Spec.Id),
			zap.Error(err),
		)
		return err
	}

	addFn := func(dv storage.ShardKeeperDbValue) error {
		err := sk.shardImpl.Add(dv.Spec.Id, dv.Spec)
		if err == nil || err == ErrExist {
			// 下发成功后更新boltdb
			dv.Disp = true
			shardIDAndDbValue[dv.Spec.Id] = &dv
			return nil
		}
		sk.lg.Error(
			"add shard failed",
			zap.String("service", sk.service),
			zap.String("shardId", dv.Spec.Id),
			zap.Error(err),
		)
		return err
	}

	sk.storage.ForEach(func(k, v []byte) error {
		var dv storage.ShardKeeperDbValue
		if err := json.Unmarshal(v, &dv); err != nil {
			sk.lg.Error(
				"Unmarshal error, will be dropped",
				zap.String("v", string(v)),
				zap.Error(err),
			)
			dropShardIDs = append(dropShardIDs, string(k))
			return nil
		}

		// shard的lease一定和guardLease是相等的才可以下发
		/*
			这种要求shardkeeper下发shard的情况，有两个通道：
			1. 从http add请求
			2. watch lease，发现需要drop（不会走到问题逻辑）
			1这种情况，sm在guardlease的更新和http请求下发之间停10s，等待client同步，然后下发，如果10s这个问题client都没同步到最新的guardlease，drop即可
		*/
		if !dv.Spec.Lease.EqualTo(sk.guardLease) {
			sk.lg.Warn(
				"unexpected lease, will be dropped",
				zap.Reflect("dv", dv),
				zap.Reflect("guardLease", sk.guardLease),
			)
			return dropFn(dv)
		}

		if dv.Disp && sk.initialized {
			return nil
		}

		if dv.Drop {
			sk.lg.Info(
				"drop shard from app",
				zap.String("service", sk.service),
				zap.Reflect("shard", dv),
			)
			return dropFn(dv)
		}

		sk.lg.Info(
			"add shard to app",
			zap.String("service", sk.service),
			zap.Reflect("shard", dv),
		)
		return addFn(dv)
	})

	if len(dropShardIDs) > 0 {
		if err := sk.storage.Drop(dropShardIDs); err != nil {
			return err
		}
	}

<<<<<<< HEAD
	if len(shardIDAndDbValue) > 0 {
		for shardID, dv := range shardIDAndDbValue {
			sk.storage.Update([]byte(shardID), []byte(dv.String()))
		}
=======
// sync 没有关注lease，boltdb中存在的就需要提交给app
func (sk *shardKeeper) sync() error {
	err := sk.db.Update(
		func(tx *bolt.Tx) error {
			b := tx.Bucket([]byte(sk.service))
			return b.ForEach(
				func(k, v []byte) error {
					var dv ShardKeeperDbValue
					if err := json.Unmarshal(v, &dv); err != nil {
						sk.lg.Error(
							"Unmarshal error, will be dropped",
							zap.String("v", string(v)),
							zap.Error(err),
						)
						return b.Delete(k)
					}

					dropFn := func() error {
						opErr := sk.shardImpl.Drop(dv.Spec.Id)
						if opErr == nil || opErr == ErrNotExist {
							// 清理掉shard
							return b.Delete([]byte(dv.Spec.Id))
						}
						sk.lg.Error(
							"drop shard failed",
							zap.String("service", sk.service),
							zap.String("shardId", dv.Spec.Id),
							zap.Error(opErr),
						)
						return opErr
					}

					addFn := func() error {
						opErr := sk.shardImpl.Add(dv.Spec.Id, dv.Spec)
						if opErr == nil || opErr == ErrExist {
							// 下发成功后更新boltdb
							dv.Disp = true
							return b.Put([]byte(dv.Spec.Id), []byte(dv.String()))
						}
						sk.lg.Error(
							"add shard failed",
							zap.String("service", sk.service),
							zap.String("shardId", dv.Spec.Id),
							zap.Error(opErr),
						)
						return opErr
					}

					// shard的lease一定和guardLease是相等的才可以下发
					/*
						这种要求shardkeeper下发shard的情况，有两个通道：
						1. 从http add请求
						2. watch lease，发现需要drop（不会走到问题逻辑）
						1这种情况，sm在guardlease的更新和http请求下发之间停10s，等待client同步，然后下发，如果10s这个问题client都没同步到最新的guardlease，drop即可
					*/
					if !dv.Spec.Lease.EqualTo(sk.guardLease) && !dv.Spec.Lease.EqualTo(sk.bridgeLease) {
						sk.lg.Warn(
							"unexpected lease, will be dropped",
							zap.Reflect("dv", dv),
							zap.Int64("guard-lease", int64(sk.guardLease.ID)),
							zap.Int64("bridge-lease", int64(sk.bridgeLease.ID)),
						)
						return dropFn()
					}

					if dv.Disp && sk.initialized {
						return nil
					}

					if dv.Drop {
						sk.lg.Info(
							"drop shard from app",
							zap.String("service", sk.service),
							zap.Reflect("shard", dv),
						)
						return dropFn()
					}

					sk.lg.Info(
						"add shard to app",
						zap.String("service", sk.service),
						zap.Reflect("shard", dv),
					)
					return addFn()
				},
			)
		},
	)
	if err != nil {
		return err
>>>>>>> c15097b9
	}

	// 整体sync一遍，才进入运行时根据Disp属性选择同步状态
	if !sk.initialized {
		sk.initialized = true
	}
	return nil
}

func (sk *shardKeeper) Close() {
	if sk.stopper != nil {
		sk.stopper.Close()
	}

	if sk.rbTrigger != nil {
		sk.rbTrigger.Close()
	}

	if sk.storage != nil {
		sk.storage.Close()
	}

	sk.lg.Info(
		"active closed",
		zap.String("service", sk.service),
	)
}<|MERGE_RESOLUTION|>--- conflicted
+++ resolved
@@ -412,80 +412,8 @@
 	// 1 shard的lease和guard lease相等，shard分配有效，什么都不用做
 	// 2 shard拿着bridge lease，可以直接使用guard lease做更新，下次hb会带上给smserver
 	// 3 shard没有bridge lease，shard分配无效，删除，应该只在节点挂掉一段时间后，才可能出现
-<<<<<<< HEAD
 	if err := sk.storage.MigrateLease(sk.bridgeLease.ID, lease.ID); err != nil {
 		return err
-=======
-	err := sk.db.Update(
-		func(tx *bolt.Tx) error {
-			b := tx.Bucket([]byte(sk.service))
-
-			return b.ForEach(
-				func(k, v []byte) error {
-					var value ShardKeeperDbValue
-					if err := json.Unmarshal(v, &value); err != nil {
-						return err
-					}
-
-					// app短暂重启，guard lease没有变化
-					if value.Spec.Lease.EqualTo(&lease.Lease) {
-						sk.lg.Info(
-							"guard lease valid, app may be during restart",
-							zap.Reflect("guard", lease.Lease),
-							zap.String("shardId", value.Spec.Id),
-						)
-
-						// 4 debug
-						if value.Drop {
-							sk.lg.Warn(
-								"unexpected drop, drop should only connect with bridgeLease",
-								zap.Reflect("guard", lease.Lease),
-								zap.String("shardId", value.Spec.Id),
-							)
-						}
-
-						return nil
-					}
-
-					// guard和bridge有绑定关系，经过bridge才能guard
-					if value.Spec.Lease.EqualTo(sk.bridgeLease) {
-						sk.lg.Info(
-							"can migrate from bridge to guard",
-							zap.String("service", sk.service),
-							zap.String("shardId", value.Spec.Id),
-							zap.Int64("bridge", int64(sk.bridgeLease.ID)),
-							zap.Int64("guard", int64(lease.ID)),
-						)
-						value.Spec.Lease = &lease.Lease
-
-						if value.Drop {
-							sk.lg.Warn(
-								"unexpected drop, drop should only connect with bridgeLease",
-								zap.Int64("guard", int64(lease.ID)),
-								zap.String("shardId", value.Spec.Id),
-							)
-						}
-					} else {
-						// 出现概率较少，删除shard等待rb即可
-						sk.lg.Warn(
-							"can not migrate from bridge to guard, may be local lease is too old",
-							zap.Reflect("localLease", value.Spec.Lease),
-							zap.Reflect("guardLease", lease),
-							zap.String("shardId", value.Spec.Id),
-						)
-
-						value.Disp = false
-						value.Drop = true
-					}
-
-					return b.Put(k, []byte(value.String()))
-				},
-			)
-		},
-	)
-	if err != nil {
-		return errors.Wrap(err, "acquire guard lease error")
->>>>>>> c15097b9
 	}
 
 	if err := sk.storage.DropByLease(lease.ID, true); err != nil {
@@ -519,15 +447,9 @@
 		sk.lg.Warn(
 			"shardDbValue guard lease not equal with guard lease",
 			zap.String("service", sk.service),
-<<<<<<< HEAD
-			zap.String("shardDbValue-id", id),
-			zap.Int64("guard-lease", int64(sk.guardLease.ID)),
-			zap.Int64("lease-id", int64(spec.Lease.ID)),
-=======
 			zap.String("shard-id", id),
 			zap.Int64("local-guard-lease", int64(sk.guardLease.ID)),
 			zap.Int64("shard-guard-lease", int64(spec.Lease.ID)),
->>>>>>> c15097b9
 		)
 		return errors.New("lease mismatch")
 	}
@@ -597,7 +519,7 @@
 			2. watch lease，发现需要drop（不会走到问题逻辑）
 			1这种情况，sm在guardlease的更新和http请求下发之间停10s，等待client同步，然后下发，如果10s这个问题client都没同步到最新的guardlease，drop即可
 		*/
-		if !dv.Spec.Lease.EqualTo(sk.guardLease) {
+		if !dv.Spec.Lease.EqualTo(sk.guardLease) && !dv.Spec.Lease.EqualTo(sk.bridgeLease) {
 			sk.lg.Warn(
 				"unexpected lease, will be dropped",
 				zap.Reflect("dv", dv),
@@ -633,103 +555,10 @@
 		}
 	}
 
-<<<<<<< HEAD
 	if len(shardIDAndDbValue) > 0 {
 		for shardID, dv := range shardIDAndDbValue {
 			sk.storage.Update([]byte(shardID), []byte(dv.String()))
 		}
-=======
-// sync 没有关注lease，boltdb中存在的就需要提交给app
-func (sk *shardKeeper) sync() error {
-	err := sk.db.Update(
-		func(tx *bolt.Tx) error {
-			b := tx.Bucket([]byte(sk.service))
-			return b.ForEach(
-				func(k, v []byte) error {
-					var dv ShardKeeperDbValue
-					if err := json.Unmarshal(v, &dv); err != nil {
-						sk.lg.Error(
-							"Unmarshal error, will be dropped",
-							zap.String("v", string(v)),
-							zap.Error(err),
-						)
-						return b.Delete(k)
-					}
-
-					dropFn := func() error {
-						opErr := sk.shardImpl.Drop(dv.Spec.Id)
-						if opErr == nil || opErr == ErrNotExist {
-							// 清理掉shard
-							return b.Delete([]byte(dv.Spec.Id))
-						}
-						sk.lg.Error(
-							"drop shard failed",
-							zap.String("service", sk.service),
-							zap.String("shardId", dv.Spec.Id),
-							zap.Error(opErr),
-						)
-						return opErr
-					}
-
-					addFn := func() error {
-						opErr := sk.shardImpl.Add(dv.Spec.Id, dv.Spec)
-						if opErr == nil || opErr == ErrExist {
-							// 下发成功后更新boltdb
-							dv.Disp = true
-							return b.Put([]byte(dv.Spec.Id), []byte(dv.String()))
-						}
-						sk.lg.Error(
-							"add shard failed",
-							zap.String("service", sk.service),
-							zap.String("shardId", dv.Spec.Id),
-							zap.Error(opErr),
-						)
-						return opErr
-					}
-
-					// shard的lease一定和guardLease是相等的才可以下发
-					/*
-						这种要求shardkeeper下发shard的情况，有两个通道：
-						1. 从http add请求
-						2. watch lease，发现需要drop（不会走到问题逻辑）
-						1这种情况，sm在guardlease的更新和http请求下发之间停10s，等待client同步，然后下发，如果10s这个问题client都没同步到最新的guardlease，drop即可
-					*/
-					if !dv.Spec.Lease.EqualTo(sk.guardLease) && !dv.Spec.Lease.EqualTo(sk.bridgeLease) {
-						sk.lg.Warn(
-							"unexpected lease, will be dropped",
-							zap.Reflect("dv", dv),
-							zap.Int64("guard-lease", int64(sk.guardLease.ID)),
-							zap.Int64("bridge-lease", int64(sk.bridgeLease.ID)),
-						)
-						return dropFn()
-					}
-
-					if dv.Disp && sk.initialized {
-						return nil
-					}
-
-					if dv.Drop {
-						sk.lg.Info(
-							"drop shard from app",
-							zap.String("service", sk.service),
-							zap.Reflect("shard", dv),
-						)
-						return dropFn()
-					}
-
-					sk.lg.Info(
-						"add shard to app",
-						zap.String("service", sk.service),
-						zap.Reflect("shard", dv),
-					)
-					return addFn()
-				},
-			)
-		},
-	)
-	if err != nil {
-		return err
->>>>>>> c15097b9
 	}
 
 	// 整体sync一遍，才进入运行时根据Disp属性选择同步状态
